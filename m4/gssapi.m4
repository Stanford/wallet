dnl Find the compiler and linker flags for GSS-API.
dnl
dnl Finds the compiler and linker flags for linking with GSS-API libraries.
dnl Provides the --with-gssapi, --with-gssapi-include, and --with-gssapi-lib
dnl configure option to specify a non-standard path to the GSS-API libraries.
<<<<<<< HEAD
dnl Uses krb5-config where available unless reduced dependencies is requested.
=======
dnl Uses krb5-config where available unless reduced dependencies is requested
dnl or --with-gssapi-include or --with-gssapi-lib are given.
>>>>>>> 06c44c9e
dnl
dnl Provides the macro RRA_LIB_GSSAPI and sets the substitution variables
dnl GSSAPI_CPPFLAGS, GSSAPI_LDFLAGS, and GSSAPI_LIBS.  Also provides
dnl RRA_LIB_GSSAPI_SWITCH to set CPPFLAGS, LDFLAGS, and LIBS to include the
dnl GSS-API libraries, saving the ecurrent values, and RRA_LIB_GSSAPI_RESTORE
dnl to restore those settings to before the last RRA_LIB_GSSAPI_SWITCH.
dnl
<<<<<<< HEAD
dnl Depends on RRA_ENABLE_REDUCED_DEPENDS and RRA_SET_LDFLAGS.
dnl
dnl Written by Russ Allbery <rra@stanford.edu>
dnl Copyright 2005, 2006, 2007, 2008, 2009
dnl     Board of Trustees, Leland Stanford Jr. University
=======
dnl Also provides RRA_INCLUDES_KRB5, which are the headers to include when
dnl probing the Kerberos library properties.
dnl
dnl Depends on RRA_KRB5_CONFIG, RRA_ENABLE_REDUCED_DEPENDS, and
dnl RRA_SET_LDFLAGS.
dnl
dnl The canonical version of this file is maintained in the rra-c-util
dnl package, available at <http://www.eyrie.org/~eagle/software/rra-c-util/>.
dnl
dnl Written by Russ Allbery <rra@stanford.edu>
dnl Copyright 2005, 2006, 2007, 2008, 2009, 2011, 2012
dnl     The Board of Trustees of the Leland Stanford Junior University
>>>>>>> 06c44c9e
dnl
dnl This file is free software; the authors give unlimited permission to copy
dnl and/or distribute it, with or without modifications, as long as this
dnl notice is preserved.

<<<<<<< HEAD
=======
dnl Headers to include when probing for Kerberos library properties.
AC_DEFUN([RRA_INCLUDES_GSSAPI], [[
#ifdef HAVE_GSSAPI_GSSAPI_H
# include <gssapi/gssapi.h>
#else
# include <gssapi.h>
#endif
#ifdef HAVE_GSSAPI_GSSAPI_KRB5_H
# include <gssapi/gssapi_krb5.h>
#endif
]])

>>>>>>> 06c44c9e
dnl Save the current CPPFLAGS, LDFLAGS, and LIBS settings and switch to
dnl versions that include the GSS-API flags.  Used as a wrapper, with
dnl RRA_LIB_GSSAPI_RESTORE, around tests.
AC_DEFUN([RRA_LIB_GSSAPI_SWITCH],
[rra_gssapi_save_CPPFLAGS="$CPPFLAGS"
 rra_gssapi_save_LDFLAGS="$LDFLAGS"
 rra_gssapi_save_LIBS="$LIBS"
 CPPFLAGS="$GSSAPI_CPPFLAGS $CPPFLAGS"
 LDFLAGS="$GSSAPI_LDFLAGS $LDFLAGS"
 LIBS="$GSSAPI_LIBS $LIBS"])

dnl Restore CPPFLAGS, LDFLAGS, and LIBS to their previous values (before
dnl RRA_LIB_GSSAPI_SWITCH was called).
AC_DEFUN([RRA_LIB_GSSAPI_RESTORE],
[CPPFLAGS="$rra_gssapi_save_CPPFLAGS"
 LDFLAGS="$rra_gssapi_save_LDFLAGS"
 LIBS="$rra_gssapi_save_LIBS"])

dnl Set GSSAPI_CPPFLAGS and GSSAPI_LDFLAGS based on rra_gssapi_root,
dnl rra_gssapi_libdir, and rra_gssapi_includedir.
AC_DEFUN([_RRA_LIB_GSSAPI_PATHS],
[AS_IF([test x"$rra_gssapi_libdir" != x],
    [GSSAPI_LDFLAGS="-L$rra_gssapi_libdir"],
    [AS_IF([test x"$rra_gssapi_root" != x],
        [RRA_SET_LDFLAGS([GSSAPI_LDFLAGS], [$rra_gssapi_root])])])
 AS_IF([test x"$rra_gssapi_includedir" != x],
    [GSSAPI_CPPFLAGS="-I$rra_gssapi_includedir"],
    [AS_IF([test x"$rra_gssapi_root" != x],
        [AS_IF([test x"$rra_gssapi_root" != x/usr],
            [GSSAPI_CPPFLAGS="-I${rra_gssapi_root}/include"])])])])

dnl Does the appropriate library checks for reduced-dependency GSS-API
dnl linkage.
AC_DEFUN([_RRA_LIB_GSSAPI_REDUCED],
[RRA_LIB_GSSAPI_SWITCH
 AC_CHECK_LIB([gssapi_krb5], [gss_import_name], [GSSAPI_LIBS="-lgssapi_krb5"],
     [AC_CHECK_LIB([gssapi], [gss_import_name], [GSSAPI_LIBS="-lgssapi"],
         [AC_CHECK_LIB([gss], [gss_import_name], [GSSAPI_LIBS="-lgss"],
             [AC_MSG_ERROR([cannot find usable GSS-API library])])])])
 RRA_LIB_GSSAPI_RESTORE])

dnl Does the appropriate library checks for GSS-API linkage when we don't
dnl have krb5-config or reduced dependencies.  libgss is used as a last
dnl resort, since it may be a non-functional mech-independent wrapper, but
dnl it's the right choice on Solaris 10.
AC_DEFUN([_RRA_LIB_GSSAPI_MANUAL],
[RRA_LIB_GSSAPI_SWITCH
 rra_gssapi_extra=
 LIBS=
 AC_SEARCH_LIBS([res_search], [resolv], [],
    [AC_SEARCH_LIBS([__res_search], [resolv])])
 AC_SEARCH_LIBS([gethostbyname], [nsl])
 AC_SEARCH_LIBS([socket], [socket], [],
    [AC_CHECK_LIB([nsl], [socket], [LIBS="-lnsl -lsocket $LIBS"], [],
        [-lsocket])])
 AC_SEARCH_LIBS([crypt], [crypt])
 AC_SEARCH_LIBS([roken_concat], [roken])
 rra_gssapi_extra="$LIBS"
 LIBS="$rra_gssapi_save_LIBS"
 AC_CHECK_LIB([gssapi], [gss_import_name],
    [GSSAPI_LIBS="-lgssapi -lkrb5 -lasn1 -lcrypto -lcom_err $rra_gssapi_extra"],
    [AC_CHECK_LIB([krb5support], [krb5int_getspecific],
        [rra_gssapi_extra="-lkrb5support $rra_gssapi_extra"],
        [AC_CHECK_LIB([pthreads], [pthread_setspecific],
            [rra_gssapi_pthread="-lpthreads"],
            [AC_CHECK_LIB([pthread], [pthread_setspecific],
                [rra_gssapi_pthread="-lpthread"])])
         AC_CHECK_LIB([krb5support], [krb5int_setspecific],
            [rra_gssapi_extra="-lkrb5support $rra_gssapi_extra"
             rra_gssapi_extra="$rra_gssapi_extra $rra_gssapi_pthread"], [],
            [$rra_gssapi_pthread])])
     AC_CHECK_LIB([com_err], [error_message],
        [rra_gssapi_extra="-lcom_err $rra_gssapi_extra"])
     AC_CHECK_LIB([k5crypto], [krb5int_hash_md5],
        [rra_gssapi_extra="-lk5crypto $rra_gssapi_extra"])
     rra_gssapi_extra="-lkrb5 $rra_gssapi_extra"
     AC_CHECK_LIB([gssapi_krb5], [gss_import_name],
        [GSSAPI_LIBS="-lgssapi_krb5 $rra_gssapi_extra"],
        [AC_CHECK_LIB([gss], [gss_import_name],
            [GSSAPI_LIBS="-lgss"],
            [AC_MSG_ERROR([cannot find usable GSS-API library])])],
        [$rra_gssapi_extra])],
    [-lkrb5 -lasn1 -lcrypto -lcom_err $rra_gssapi_extra])
 RRA_LIB_GSSAPI_RESTORE])

dnl Sanity-check the results of krb5-config and be sure we can really link a
dnl GSS-API program.  If not, fall back on the manual check.
AC_DEFUN([_RRA_LIB_GSSAPI_CHECK],
[RRA_LIB_GSSAPI_SWITCH
 AC_CHECK_FUNC([gss_import_name],
    [RRA_LIB_GSSAPI_RESTORE],
    [RRA_LIB_GSSAPI_RESTORE
     GSSAPI_CPPFLAGS=
     GSSAPI_LIBS=
     _RRA_LIB_GSSAPI_PATHS
     _RRA_LIB_GSSAPI_MANUAL])])
<<<<<<< HEAD
=======

dnl Determine GSS-API compiler and linker flags from krb5-config.
AC_DEFUN([_RRA_LIB_GSSAPI_CONFIG],
[RRA_KRB5_CONFIG([${rra_gssapi_root}], [gssapi], [GSSAPI],
    [_RRA_LIB_GSSAPI_CHECK],
    [_RRA_LIB_GSSAPI_PATHS
     _RRA_LIB_GSSAPI_MANUAL])])

dnl Check for a header using a file existence check rather than using
dnl AC_CHECK_HEADERS.  This is used if there were arguments to configure
dnl specifying the GSS-API library path, since we may have one header in the
dnl default include path and another under our explicitly-configured GSS-API
dnl location.
AC_DEFUN([_RRA_LIB_GSSAPI_CHECK_HEADER],
[AC_MSG_CHECKING([for $1])
 AS_IF([test -f "${rra_gssapi_incroot}/$1"],
    [AC_DEFINE_UNQUOTED(AS_TR_CPP([HAVE_$1]), [1],
        [Define to 1 if you have the <$1> header file.])
     AC_MSG_RESULT([yes])],
    [AC_MSG_RESULT([no])])])

dnl Determine the GSS-API header location and probe for some other
dnl characteristics of the libraries.  We use a file existence check rather
dnl than letting the compiler probe for the right header location
AC_DEFUN([_RRA_LIB_GSSAPI_EXTRA],
[rra_gssapi_incroot=
 AS_IF([test x"$rra_gssapi_includedir" != x],
    [rra_gssapi_incroot="$rra_gssapi_includedir"],
    [AS_IF([test x"$rra_gssapi_root" != x],
        [rra_gssapi_incroot="${rra_gssapi_root}/include"])])
 AS_IF([test x"$rra_gssapi_incroot" = x],
    [AC_CHECK_HEADERS([gssapi/gssapi.h gssapi/gssapi_krb5.h])],
    [_RRA_LIB_GSSAPI_CHECK_HEADER([gssapi/gssapi.h])
     _RRA_LIB_GSSAPI_CHECK_HEADER([gssapi/gssapi_krb5.h])])
 AC_CHECK_DECL([GSS_C_NT_USER_NAME],
    [AC_DEFINE([HAVE_GSS_RFC_OIDS], 1,
       [Define to 1 if the GSS-API library uses RFC-compliant OIDs.])], [],
    [RRA_INCLUDES_GSSAPI])])
>>>>>>> 06c44c9e

dnl The main macro.
AC_DEFUN([RRA_LIB_GSSAPI],
[AC_REQUIRE([RRA_ENABLE_REDUCED_DEPENDS])
 rra_gssapi_root=
 rra_gssapi_libdir=
 rra_gssapi_includedir=
 GSSAPI_CPPFLAGS=
 GSSAPI_LDFLAGS=
 GSSAPI_LIBS=
 AC_SUBST([GSSAPI_CPPFLAGS])
 AC_SUBST([GSSAPI_LDFLAGS])
 AC_SUBST([GSSAPI_LIBS])

 AC_ARG_WITH([gssapi],
    [AS_HELP_STRING([--with-gssapi=DIR],
        [Location of GSS-API headers and libraries])],
    [AS_IF([test x"$withval" != xyes && test x"$withval" != xno],
        [rra_gssapi_root="$withval"])])
 AC_ARG_WITH([gssapi-include],
    [AS_HELP_STRING([--with-gssapi-include=DIR],
        [Location of GSS-API headers])],
    [AS_IF([test x"$withval" != xyes && test x"$withval" != xno],
        [rra_gssapi_includedir="$withval"])])
 AC_ARG_WITH([gssapi-lib],
    [AS_HELP_STRING([--with-gssapi-lib=DIR],
        [Location of GSS-API libraries])],
    [AS_IF([test x"$withval" != xyes && test x"$withval" != xno],
        [rra_gssapi_libdir="$withval"])])

 AS_IF([test x"$rra_reduced_depends" = xtrue],
    [_RRA_LIB_GSSAPI_PATHS
     _RRA_LIB_GSSAPI_REDUCED],
<<<<<<< HEAD
    [AC_ARG_VAR([KRB5_CONFIG], [Path to krb5-config])
     AS_IF([test x"$rra_gssapi_root" != x && test -z "$KRB5_CONFIG"],
         [AS_IF([test -x "${rra_gssapi_root}/bin/krb5-config"],
             [KRB5_CONFIG="${rra_gssapi_root}/bin/krb5-config"])],
         [AC_PATH_PROG([KRB5_CONFIG], [krb5-config])])
     AS_IF([test x"$KRB5_CONFIG" != x && test -x "$KRB5_CONFIG"],
         [AC_CACHE_CHECK([for gssapi support in krb5-config],
             [rra_cv_lib_gssapi_config],
             [AS_IF(["$KRB5_CONFIG" 2>&1 | grep gssapi >/dev/null 2>&1],
                 [rra_cv_lib_gssapi_config=yes],
                 [rra_cv_lib_gssapi_config=no])])
          AS_IF([test "$rra_cv_lib_gssapi_config" = yes],
              [GSSAPI_CPPFLAGS=`"$KRB5_CONFIG" --cflags gssapi 2>/dev/null`
               GSSAPI_LIBS=`"$KRB5_CONFIG" --libs gssapi 2>/dev/null`],
              [GSSAPI_CPPFLAGS=`"$KRB5_CONFIG" --cflags 2>/dev/null`
               GSSAPI_LIBS=`"$KRB5_CONFIG" --libs 2>/dev/null`])
          GSSAPI_CPPFLAGS=`echo "$GSSAPI_CPPFLAGS" \
              | sed 's%-I/usr/include ?%%'`
          _RRA_LIB_GSSAPI_CHECK],
         [_RRA_LIB_GSSAPI_PATHS
          _RRA_LIB_GSSAPI_MANUAL])])])
=======
    [AS_IF([test x"$rra_gssapi_includedir" = x \
            && test x"$rra_gssapi_libdir" = x],
        [_RRA_LIB_GSSAPI_CONFIG],
        [_RRA_LIB_GSSAPI_PATHS
         _RRA_LIB_GSSAPI_MANUAL])])

 RRA_LIB_GSSAPI_SWITCH
 _RRA_LIB_GSSAPI_EXTRA
 RRA_LIB_GSSAPI_RESTORE])
>>>>>>> 06c44c9e
<|MERGE_RESOLUTION|>--- conflicted
+++ resolved
@@ -3,12 +3,8 @@
 dnl Finds the compiler and linker flags for linking with GSS-API libraries.
 dnl Provides the --with-gssapi, --with-gssapi-include, and --with-gssapi-lib
 dnl configure option to specify a non-standard path to the GSS-API libraries.
-<<<<<<< HEAD
-dnl Uses krb5-config where available unless reduced dependencies is requested.
-=======
 dnl Uses krb5-config where available unless reduced dependencies is requested
 dnl or --with-gssapi-include or --with-gssapi-lib are given.
->>>>>>> 06c44c9e
 dnl
 dnl Provides the macro RRA_LIB_GSSAPI and sets the substitution variables
 dnl GSSAPI_CPPFLAGS, GSSAPI_LDFLAGS, and GSSAPI_LIBS.  Also provides
@@ -16,13 +12,6 @@
 dnl GSS-API libraries, saving the ecurrent values, and RRA_LIB_GSSAPI_RESTORE
 dnl to restore those settings to before the last RRA_LIB_GSSAPI_SWITCH.
 dnl
-<<<<<<< HEAD
-dnl Depends on RRA_ENABLE_REDUCED_DEPENDS and RRA_SET_LDFLAGS.
-dnl
-dnl Written by Russ Allbery <rra@stanford.edu>
-dnl Copyright 2005, 2006, 2007, 2008, 2009
-dnl     Board of Trustees, Leland Stanford Jr. University
-=======
 dnl Also provides RRA_INCLUDES_KRB5, which are the headers to include when
 dnl probing the Kerberos library properties.
 dnl
@@ -35,14 +24,11 @@
 dnl Written by Russ Allbery <rra@stanford.edu>
 dnl Copyright 2005, 2006, 2007, 2008, 2009, 2011, 2012
 dnl     The Board of Trustees of the Leland Stanford Junior University
->>>>>>> 06c44c9e
 dnl
 dnl This file is free software; the authors give unlimited permission to copy
 dnl and/or distribute it, with or without modifications, as long as this
 dnl notice is preserved.
 
-<<<<<<< HEAD
-=======
 dnl Headers to include when probing for Kerberos library properties.
 AC_DEFUN([RRA_INCLUDES_GSSAPI], [[
 #ifdef HAVE_GSSAPI_GSSAPI_H
@@ -55,7 +41,6 @@
 #endif
 ]])
 
->>>>>>> 06c44c9e
 dnl Save the current CPPFLAGS, LDFLAGS, and LIBS settings and switch to
 dnl versions that include the GSS-API flags.  Used as a wrapper, with
 dnl RRA_LIB_GSSAPI_RESTORE, around tests.
@@ -152,8 +137,6 @@
      GSSAPI_LIBS=
      _RRA_LIB_GSSAPI_PATHS
      _RRA_LIB_GSSAPI_MANUAL])])
-<<<<<<< HEAD
-=======
 
 dnl Determine GSS-API compiler and linker flags from krb5-config.
 AC_DEFUN([_RRA_LIB_GSSAPI_CONFIG],
@@ -192,7 +175,6 @@
     [AC_DEFINE([HAVE_GSS_RFC_OIDS], 1,
        [Define to 1 if the GSS-API library uses RFC-compliant OIDs.])], [],
     [RRA_INCLUDES_GSSAPI])])
->>>>>>> 06c44c9e
 
 dnl The main macro.
 AC_DEFUN([RRA_LIB_GSSAPI],
@@ -226,29 +208,6 @@
  AS_IF([test x"$rra_reduced_depends" = xtrue],
     [_RRA_LIB_GSSAPI_PATHS
      _RRA_LIB_GSSAPI_REDUCED],
-<<<<<<< HEAD
-    [AC_ARG_VAR([KRB5_CONFIG], [Path to krb5-config])
-     AS_IF([test x"$rra_gssapi_root" != x && test -z "$KRB5_CONFIG"],
-         [AS_IF([test -x "${rra_gssapi_root}/bin/krb5-config"],
-             [KRB5_CONFIG="${rra_gssapi_root}/bin/krb5-config"])],
-         [AC_PATH_PROG([KRB5_CONFIG], [krb5-config])])
-     AS_IF([test x"$KRB5_CONFIG" != x && test -x "$KRB5_CONFIG"],
-         [AC_CACHE_CHECK([for gssapi support in krb5-config],
-             [rra_cv_lib_gssapi_config],
-             [AS_IF(["$KRB5_CONFIG" 2>&1 | grep gssapi >/dev/null 2>&1],
-                 [rra_cv_lib_gssapi_config=yes],
-                 [rra_cv_lib_gssapi_config=no])])
-          AS_IF([test "$rra_cv_lib_gssapi_config" = yes],
-              [GSSAPI_CPPFLAGS=`"$KRB5_CONFIG" --cflags gssapi 2>/dev/null`
-               GSSAPI_LIBS=`"$KRB5_CONFIG" --libs gssapi 2>/dev/null`],
-              [GSSAPI_CPPFLAGS=`"$KRB5_CONFIG" --cflags 2>/dev/null`
-               GSSAPI_LIBS=`"$KRB5_CONFIG" --libs 2>/dev/null`])
-          GSSAPI_CPPFLAGS=`echo "$GSSAPI_CPPFLAGS" \
-              | sed 's%-I/usr/include ?%%'`
-          _RRA_LIB_GSSAPI_CHECK],
-         [_RRA_LIB_GSSAPI_PATHS
-          _RRA_LIB_GSSAPI_MANUAL])])])
-=======
     [AS_IF([test x"$rra_gssapi_includedir" = x \
             && test x"$rra_gssapi_libdir" = x],
         [_RRA_LIB_GSSAPI_CONFIG],
@@ -257,5 +216,4 @@
 
  RRA_LIB_GSSAPI_SWITCH
  _RRA_LIB_GSSAPI_EXTRA
- RRA_LIB_GSSAPI_RESTORE])
->>>>>>> 06c44c9e
+ RRA_LIB_GSSAPI_RESTORE])