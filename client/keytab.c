/*
 * Implementation of keytab handling for the wallet client.
 *
<<<<<<< HEAD
 * Written by Russ Allbery <rra@stanford.edu>
=======
 * Written by Russ Allbery <eagle@eyrie.org>
>>>>>>> 6409733e
 * Copyright 2007, 2008, 2010, 2013, 2014
 *     The Board of Trustees of the Leland Stanford Junior University
 *
 * See LICENSE for licensing terms.
 */

#include <config.h>
#include <portable/krb5.h>
#include <portable/system.h>

#include <remctl.h>

#include <client/internal.h>
#include <util/messages-krb5.h>
#include <util/messages.h>
#include <util/xmalloc.h>

/* List of principals we have already encountered. */
struct principal_name {
    char *princ;
    struct principal_name *next;
};


/*
 * Given a context, a keytab file, and a realm, return a list of all
 * principals in that file.
 */
static struct principal_name *
keytab_principals(krb5_context ctx, const char *file, char *realm)
{
    char *princname = NULL, *princrealm = NULL;
    bool found;
    krb5_keytab keytab = NULL;
    krb5_kt_cursor cursor;
    krb5_keytab_entry entry;
    krb5_error_code status;
    struct principal_name *names = NULL, *current = NULL, *last = NULL;

    memset(&entry, 0, sizeof(entry));
    status = krb5_kt_resolve(ctx, file, &keytab);
    if (status != 0)
        die_krb5(ctx, status, "cannot open keytab %s", file);
    status = krb5_kt_start_seq_get(ctx, keytab, &cursor);
    if (status != 0)
        die_krb5(ctx, status, "cannot read keytab %s", file);
    while ((status = krb5_kt_next_entry(ctx, keytab, &entry, &cursor)) == 0) {
        status = krb5_unparse_name(ctx, entry.principal, &princname);
        if (status != 0)
            die_krb5(ctx, status, "cannot unparse name for a principal");

        /* Separate into principal and realm. */
        princrealm = strchr(princname, '@');
        if (princrealm != NULL) {
            *princrealm = '\0';
            princrealm++;
        }
        if (princrealm == NULL || strcmp(princrealm, realm) != 0)
            continue;

        /* Check to see if the principal has already been listed. */
        found = false;
        for (current = names; current != NULL; current = current->next) {
            if (strcmp(current->princ, princname) == 0) {
                found = true;
                break;
            }
            last = current;
        }
        if (found == false) {
            current = xmalloc(sizeof(struct principal_name));
            current->princ = xstrdup(princname);
            current->next = NULL;
            if (last == NULL)
                names = current;
            else
                last->next = current;
        }
        krb5_kt_free_entry(ctx, &entry);
        free(princname);
    }
    if (status != KRB5_KT_END)
        die_krb5(ctx, status, "error reading keytab %s", file);
    krb5_kt_end_seq_get(ctx, keytab, &cursor);
    krb5_kt_close(ctx, keytab);
    return names;
}


/*
 * Given two files containing keytab data, second keytab, merge the keys into
 * the new file.  Currently, this doesn't do any cleanup of old kvnos and
 * doesn't handle duplicate kvnos correctly.  Dies on any error.
 */
static void
merge_keytab(krb5_context ctx, const char *newfile, const char *file)
{
    char *oldfile;
    krb5_keytab old = NULL, temp = NULL;
    krb5_kt_cursor cursor;
    krb5_keytab_entry entry;
    krb5_error_code status;

    memset(&entry, 0, sizeof(entry));
    xasprintf(&oldfile, "WRFILE:%s", file);
    status = krb5_kt_resolve(ctx, oldfile, &old);
    if (status != 0)
        die_krb5(ctx, status, "cannot open keytab %s", file);
    free(oldfile);
    status = krb5_kt_resolve(ctx, newfile, &temp);
    if (status != 0)
        die_krb5(ctx, status, "cannot open temporary keytab %s", newfile);
    status = krb5_kt_start_seq_get(ctx, temp, &cursor);
    if (status != 0)
        die_krb5(ctx, status, "cannot read temporary keytab %s", newfile);
    while ((status = krb5_kt_next_entry(ctx, temp, &entry, &cursor)) == 0) {
        status = krb5_kt_add_entry(ctx, old, &entry);
        if (status != 0)
            die_krb5(ctx, status, "cannot write to keytab %s", file);
        krb5_kt_free_entry(ctx, &entry);
    }
    if (status != KRB5_KT_END)
        die_krb5(ctx, status, "error reading temporary keytab %s", newfile);
    krb5_kt_end_seq_get(ctx, temp, &cursor);
    if (old != NULL)
        krb5_kt_close(ctx, old);
    if (temp != NULL)
        krb5_kt_close(ctx, temp);
}


/*
 * Given a remctl object, the type and name of a keytab object, and
 * references to keytab data and data length, call the correct wallet
 * commands to download a keytab and return the keytab data.  Returns the
 * status of the remctl command.
 */
static int
download_keytab(struct remctl *r, const char *type, const char *name,
                char **data, size_t *length)
{
    const char *command[5];
    int status;

    command[0] = type;
    command[1] = "get";
    command[2] = "keytab";
    command[3] = name;
    command[4] = NULL;
    status = run_command(r, command, data, length);
    if (*data == NULL && status == 0) {
        warn("no data returned by wallet server");
        return 255;
    }
    return status;
}


/*
 * Given a remctl object, the Kerberos context, the name of a keytab object,
 * and a file name, call the correct wallet commands to download a keytab and
 * write it to that file.  Returns the status or 255 on an internal error.
 */
int
get_keytab(struct remctl *r, krb5_context ctx, const char *type,
           const char *name, const char *file, const char *srvtab)
{
    const char *command[5];
    char *tempfile;
    char *data = NULL;
    size_t length = 0;
    int status;

    command[0] = type;
    command[1] = "get";
    command[2] = "keytab";
    command[3] = name;
    command[4] = NULL;
    status = run_command(r, command, &data, &length);
    if (status != 0)
        return status;
    if (data == NULL) {
        warn("no data returned by wallet server");
        return 255;
    }
    if (access(file, F_OK) == 0) {
        xasprintf(&tempfile, "%s.new", file);
        overwrite_file(tempfile, data, length);
        if (srvtab != NULL)
            write_srvtab(ctx, srvtab, name, tempfile);
        merge_keytab(ctx, tempfile, file);
        if (unlink(tempfile) < 0)
            sysdie("unlink of temporary keytab file %s failed", tempfile);
        free(tempfile);
    } else {
        write_file(file, data, length);
        if (srvtab != NULL)
            write_srvtab(ctx, srvtab, name, file);
    }
    return 0;
}


/*
 * Given a remctl object, the Kerberos context, the type for the wallet
 * interface, and a file name of a keytab, iterate through every existing
 * principal in the keytab in the local realm, get fresh keys for those
 * principals, and save the old and new keys to that file.  Returns true on
 * success and false on partial failure to retrieve all the keys.
 */
bool
rekey_keytab(struct remctl *r, krb5_context ctx, const char *type,
             const char *file)
{
    char *realm = NULL;
    char *data = NULL;
    char *tempfile;
    size_t length = 0;
    int status;
    bool error = false, rekeyed = false;
    struct principal_name *names, *current;

    xasprintf(&tempfile, "%s.new", file);
    krb5_get_default_realm(ctx, &realm);
    names = keytab_principals(ctx, file, realm);
    for (current = names; current != NULL; current = current->next) {
        status = download_keytab(r, type, current->princ, &data, &length);
        if (status != 0) {
            warn("error rekeying for principal %s", current->princ);
            error = true;
            continue;
        }
        write_file(tempfile, data, length);
        rekeyed = true;

        /*
         * Now merge the original keytab file with the one containing the new
         * keys from the rekeying of this principal.
         */
        if (access(file, F_OK) != 0) {
            if (link(tempfile, file) < 0)
                sysdie("rename of temporary keytab %s to %s failed", tempfile,
                       file);
        } else {
            merge_keytab(ctx, tempfile, file);
            if (unlink(tempfile) < 0)
                syswarn("unlink of temporary keytab file %s failed",
                        tempfile);
        }
    }

    /* If no new keytab data, then leave the keytab as-is. */
    if (!rekeyed)
        die("no rekeyable principals found");

    free(tempfile);
    return !error;
}<|MERGE_RESOLUTION|>--- conflicted
+++ resolved
@@ -1,11 +1,7 @@
 /*
  * Implementation of keytab handling for the wallet client.
  *
-<<<<<<< HEAD
- * Written by Russ Allbery <rra@stanford.edu>
-=======
  * Written by Russ Allbery <eagle@eyrie.org>
->>>>>>> 6409733e
  * Copyright 2007, 2008, 2010, 2013, 2014
  *     The Board of Trustees of the Leland Stanford Junior University
  *
