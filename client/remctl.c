/*
 * remctl interface for the wallet client.
 *
 * Written by Russ Allbery <rra@stanford.edu>
<<<<<<< HEAD
 * Copyright 2007, 2010 Board of Trustees, Leland Stanford Jr. University
=======
 * Copyright 2007, 2010
 *     The Board of Trustees of the Leland Stanford Junior University
>>>>>>> 06c44c9e
 *
 * See LICENSE for licensing terms.
 */

#include <config.h>
#include <portable/system.h>

#include <remctl.h>

#include <client/internal.h>
#include <util/messages.h>
#include <util/xmalloc.h>


/*
 * Retrieve the results of a remctl command, which should be issued prior to
 * calling this function.  If data is non-NULL, save the output in it and
 * return the length in length.  Otherwise, send any output to stdout.  Either
 * way, send error output to stderr, and return the exit status (or 255 if
 * there is an error).
 */
static int
command_results(struct remctl *r, char **data, size_t *length)
{
    struct remctl_output *output;
    int status = 255;

    if (data != NULL)
        *data = NULL;
    if (length != NULL)
        *length = 0;
    do {
        output = remctl_output(r);
        switch (output->type) {
        case REMCTL_OUT_OUTPUT:
            if (output->stream == 1) {
                if (data != NULL) {
                    *data = xrealloc(*data, *length + output->length);
                    memcpy(*data + *length, output->data, output->length);
                    *length += output->length;
                } else {
                    fwrite(output->data, 1, output->length, stdout);
                }
            } else {
                fprintf(stderr, "wallet: ");
                fwrite(output->data, 1, output->length, stderr);
            }
            break;
        case REMCTL_OUT_STATUS:
            status = output->status;
            break;
        case REMCTL_OUT_ERROR:
            fprintf(stderr, "wallet: ");
            fwrite(output->data, 1, output->length, stderr);
            fputc('\n', stderr);
            status = 255;
            break;
        case REMCTL_OUT_DONE:
            break;
        }
    } while (output->type != REMCTL_OUT_DONE);
    return status;
}


/*
 * Given a remctl connection and a NULL-terminated array of strings, run the
 * command and return the results using command_results, optionally putting
 * output into the data variable.
 */
int
run_command(struct remctl *r, const char **command, char **data,
            size_t *length)
{
    if (!remctl_command(r, command)) {
        warn("%s", remctl_error(r));
        return 255;
    }
    return command_results(r, data, length);
}


/*
 * Given a remctl connection, an array of iovecs, and the length of the array,
 * run the command and return the results using command_results, optionally
 * putting output into the data variable.
 */
int
run_commandv(struct remctl *r, const struct iovec *command, size_t count,
             char **data, size_t *length)
{
    if (!remctl_commandv(r, command, count)) {
        warn("%s", remctl_error(r));
        return 255;
    }
    return command_results(r, data, length);
}


/*
 * Check whether an object exists using the exists wallet interface.  Returns
 * true if it does, false if it doesn't, and dies on remctl errors.
 */
int
object_exists(struct remctl *r, const char *prefix, const char *type,
              const char *name)
{
    const char *command[5];
    char *data = NULL;
    size_t length;

    command[0] = prefix;
    command[1] = "check";
    command[2] = type;
    command[3] = name;
    command[4] = NULL;
    if (run_command(r, command, &data, &length) != 0)
        exit(1);
    if (length == 4 && strncmp(data, "yes\n", 4) == 0)
        return 1;
    else
        return 0;
}


/*
 * Attempt autocreation of an object.  Dies if autocreation fails.
 */
void
object_autocreate(struct remctl *r, const char *prefix, const char *type,
                  const char *name)
{
    const char *command[5];

    command[0] = prefix;
    command[1] = "autocreate";
    command[2] = type;
    command[3] = name;
    command[4] = NULL;
    if (run_command(r, command, NULL, NULL) != 0)
        exit(1);
}<|MERGE_RESOLUTION|>--- conflicted
+++ resolved
@@ -2,12 +2,8 @@
  * remctl interface for the wallet client.
  *
  * Written by Russ Allbery <rra@stanford.edu>
-<<<<<<< HEAD
- * Copyright 2007, 2010 Board of Trustees, Leland Stanford Jr. University
-=======
  * Copyright 2007, 2010
  *     The Board of Trustees of the Leland Stanford Junior University
->>>>>>> 06c44c9e
  *
  * See LICENSE for licensing terms.
  */
