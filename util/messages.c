/*
 * Message and error reporting (possibly fatal).
 *
 * Usage:
 *
 *     extern int cleanup(void);
 *     extern void log(int, const char *, va_list, int);
 *
 *     message_fatal_cleanup = cleanup;
 *     message_program_name = argv[0];
 *
 *     warn("Something horrible happened at %lu", time);
 *     syswarn("Couldn't unlink temporary file %s", tmpfile);
 *
 *     die("Something fatal happened at %lu", time);
 *     sysdie("open of %s failed", filename);
 *
 *     debug("Some debugging message about %s", string);
 *     notice("Informational notices");
 *
 *     message_handlers_warn(1, log);
 *     warn("This now goes through our log function");
 *
 * These functions implement message reporting through user-configurable
 * handler functions.  debug() only does something if DEBUG is defined, and
 * notice() and warn() just output messages as configured.  die() similarly
 * outputs a message but then exits, normally with a status of 1.
 *
 * The sys* versions do the same, but append a colon, a space, and the results
 * of strerror(errno) to the end of the message.  All functions accept
 * printf-style formatting strings and arguments.
 *
 * If message_fatal_cleanup is non-NULL, it is called before exit by die and
 * sysdie and its return value is used as the argument to exit.  It is a
 * pointer to a function taking no arguments and returning an int, and can be
 * used to call cleanup functions or to exit in some alternate fashion (such
 * as by calling _exit).
 *
 * If message_program_name is non-NULL, the string it points to, followed by a
 * colon and a space, is prepended to all error messages logged through the
 * message_log_stdout and message_log_stderr message handlers (the former is
 * the default for notice, and the latter is the default for warn and die).
 *
 * Honoring error_program_name and printing to stderr is just the default
 * handler; with message_handlers_* the handlers for any message function can
 * be changed.  By default, notice prints to stdout, warn and die print to
 * stderr, and the others don't do anything at all.  These functions take a
 * count of handlers and then that many function pointers, each one to a
 * function that takes a message length (the number of characters snprintf
 * generates given the format and arguments), a format, an argument list as a
 * va_list, and the applicable errno value (if any).
 *
<<<<<<< HEAD
 * Copyright 2008 Board of Trustees, Leland Stanford Jr. University
=======
 * The canonical version of this file is maintained in the rra-c-util package,
 * which can be found at <http://www.eyrie.org/~eagle/software/rra-c-util/>.
 *
 * Written by Russ Allbery <rra@stanford.edu>
 * Copyright 2008, 2009, 2010
 *     The Board of Trustees of the Leland Stanford Junior University
>>>>>>> 06c44c9e
 * Copyright (c) 2004, 2005, 2006
 *     by Internet Systems Consortium, Inc. ("ISC")
 * Copyright (c) 1991, 1994, 1995, 1996, 1997, 1998, 1999, 2000, 2001,
 *     2002, 2003 by The Internet Software Consortium and Rich Salz
<<<<<<< HEAD
 *
 * See LICENSE for licensing terms.
=======
 *
 * This code is derived from software contributed to the Internet Software
 * Consortium by Rich Salz.
 *
 * Permission to use, copy, modify, and distribute this software for any
 * purpose with or without fee is hereby granted, provided that the above
 * copyright notice and this permission notice appear in all copies.
 *
 * THE SOFTWARE IS PROVIDED "AS IS" AND ISC DISCLAIMS ALL WARRANTIES WITH
 * REGARD TO THIS SOFTWARE INCLUDING ALL IMPLIED WARRANTIES OF MERCHANTABILITY
 * AND FITNESS.  IN NO EVENT SHALL ISC BE LIABLE FOR ANY SPECIAL, DIRECT,
 * INDIRECT, OR CONSEQUENTIAL DAMAGES OR ANY DAMAGES WHATSOEVER RESULTING FROM
 * LOSS OF USE, DATA OR PROFITS, WHETHER IN AN ACTION OF CONTRACT, NEGLIGENCE
 * OR OTHER TORTIOUS ACTION, ARISING OUT OF OR IN CONNECTION WITH THE USE OR
 * PERFORMANCE OF THIS SOFTWARE.
>>>>>>> 06c44c9e
 */

#include <config.h>
#include <portable/system.h>

#include <errno.h>
#ifdef HAVE_SYSLOG_H
# include <syslog.h>
#endif

#ifdef _WIN32
# include <windows.h>
# define LOG_DEBUG      EVENTLOG_SUCCESS
# define LOG_INFO       EVENTLOG_INFORMATION_TYPE
# define LOG_NOTICE     EVENTLOG_INFORMATION_TYPE
# define LOG_WARNING    EVENTLOG_WARNING_TYPE
# define LOG_ERR        EVENTLOG_ERROR_TYPE
# define LOG_CRIT       EVENTLOG_ERROR_TYPE
#endif

#include <util/macros.h>
#include <util/messages.h>
#include <util/xmalloc.h>

/* The default handler lists. */
static message_handler_func stdout_handlers[2] = {
    message_log_stdout, NULL
};
static message_handler_func stderr_handlers[2] = {
    message_log_stderr, NULL
};

/* The list of logging functions currently in effect. */
static message_handler_func *debug_handlers  = NULL;
static message_handler_func *notice_handlers = stdout_handlers;
static message_handler_func *warn_handlers   = stderr_handlers;
static message_handler_func *die_handlers    = stderr_handlers;

/* If non-NULL, called before exit and its return value passed to exit. */
int (*message_fatal_cleanup)(void) = NULL;

/* If non-NULL, prepended (followed by ": ") to messages. */
const char *message_program_name = NULL;


/*
 * Set the handlers for a particular message function.  Takes a pointer to the
 * handler list, the count of handlers, and the argument list.
 */
static void
message_handlers(message_handler_func **list, unsigned int count, va_list args)
{
    unsigned int i;

    if (*list != stdout_handlers && *list != stderr_handlers)
        free(*list);
    *list = xmalloc(sizeof(message_handler_func) * (count + 1));
    for (i = 0; i < count; i++)
        (*list)[i] = (message_handler_func) va_arg(args, message_handler_func);
    (*list)[count] = NULL;
}


/*
 * There's no good way of writing these handlers without a bunch of code
 * duplication since we can't assume variadic macros, but I can at least make
 * it easier to write and keep them consistent.
 */
#define HANDLER_FUNCTION(type)                                  \
    void                                                        \
    message_handlers_ ## type(unsigned int count, ...)          \
    {                                                           \
        va_list args;                                           \
                                                                \
        va_start(args, count);                                  \
        message_handlers(& type ## _handlers, count, args);     \
        va_end(args);                                           \
    }
HANDLER_FUNCTION(debug)
HANDLER_FUNCTION(notice)
HANDLER_FUNCTION(warn)
HANDLER_FUNCTION(die)


/*
 * Print a message to stdout, supporting message_program_name.
 */
void
message_log_stdout(size_t len UNUSED, const char *fmt, va_list args, int err)
{
    if (message_program_name != NULL)
        fprintf(stdout, "%s: ", message_program_name);
    vfprintf(stdout, fmt, args);
    if (err)
        fprintf(stdout, ": %s", strerror(err));
    fprintf(stdout, "\n");
    fflush(stdout);
}


/*
 * Print a message to stderr, supporting message_program_name.  Also flush
 * stdout so that errors and regular output occur in the right order.
 */
void
message_log_stderr(size_t len UNUSED, const char *fmt, va_list args, int err)
{
    fflush(stdout);
    if (message_program_name != NULL)
        fprintf(stderr, "%s: ", message_program_name);
    vfprintf(stderr, fmt, args);
    if (err)
        fprintf(stderr, ": %s", strerror(err));
    fprintf(stderr, "\n");
}


/*
 * Log a message to syslog.  This is a helper function used to implement all
 * of the syslog message log handlers.  It takes the same arguments as a
 * regular message handler function but with an additional priority argument.
 *
 * This needs further attention on Windows.  For example, it currently doesn't
 * log the errno information.
 */
static void
message_log_syslog(int pri, size_t len, const char *fmt, va_list args, int err)
{
    char *buffer;

    buffer = malloc(len + 1);
    if (buffer == NULL) {
        fprintf(stderr, "failed to malloc %lu bytes at %s line %d: %s",
                (unsigned long) len + 1, __FILE__, __LINE__, strerror(errno));
        exit(message_fatal_cleanup ? (*message_fatal_cleanup)() : 1);
    }
    vsnprintf(buffer, len + 1, fmt, args);
#ifdef _WIN32
    {
        HANDLE eventlog;

        eventlog = RegisterEventSource(NULL, message_program_name);
        if (eventlog != NULL) {
            ReportEvent(eventlog, (WORD) pri, 0, 0, NULL, 1, 0, &buffer, NULL);
            CloseEventLog(eventlog);
        }
    }
#else /* !_WIN32 */
    if (err == 0)
        syslog(pri, "%s", buffer);
    else
        syslog(pri, "%s: %s", buffer, strerror(err));
#endif /* !_WIN32 */
    free(buffer);
}


/*
 * Do the same sort of wrapper to generate all of the separate syslog logging
 * functions.
 */
#define SYSLOG_FUNCTION(name, type)                                        \
    void                                                                   \
    message_log_syslog_ ## name(size_t l, const char *f, va_list a, int e) \
    {                                                                      \
        message_log_syslog(LOG_ ## type, l, f, a, e);                      \
    }
SYSLOG_FUNCTION(debug,   DEBUG)
SYSLOG_FUNCTION(info,    INFO)
SYSLOG_FUNCTION(notice,  NOTICE)
SYSLOG_FUNCTION(warning, WARNING)
SYSLOG_FUNCTION(err,     ERR)
SYSLOG_FUNCTION(crit,    CRIT)


/*
 * All of the message handlers.  There's a lot of code duplication here too,
 * but each one is still *slightly* different and va_start has to be called
 * multiple times, so it's hard to get rid of the duplication.
 */

void
debug(const char *format, ...)
{
    va_list args;
    message_handler_func *log;
    ssize_t length;

    if (debug_handlers == NULL)
        return;
    va_start(args, format);
    length = vsnprintf(NULL, 0, format, args);
    va_end(args);
    if (length < 0)
        return;
    for (log = debug_handlers; *log != NULL; log++) {
        va_start(args, format);
        (**log)((size_t) length, format, args, 0);
        va_end(args);
    }
}

void
notice(const char *format, ...)
{
    va_list args;
    message_handler_func *log;
    ssize_t length;

    va_start(args, format);
    length = vsnprintf(NULL, 0, format, args);
    va_end(args);
    if (length < 0)
        return;
    for (log = notice_handlers; *log != NULL; log++) {
        va_start(args, format);
        (**log)((size_t) length, format, args, 0);
        va_end(args);
    }
}

void
sysnotice(const char *format, ...)
{
    va_list args;
    message_handler_func *log;
    ssize_t length;
    int error = errno;

    va_start(args, format);
    length = vsnprintf(NULL, 0, format, args);
    va_end(args);
    if (length < 0)
        return;
    for (log = notice_handlers; *log != NULL; log++) {
        va_start(args, format);
        (**log)((size_t) length, format, args, error);
        va_end(args);
    }
}

void
warn(const char *format, ...)
{
    va_list args;
    message_handler_func *log;
    ssize_t length;

    va_start(args, format);
    length = vsnprintf(NULL, 0, format, args);
    va_end(args);
    if (length < 0)
        return;
    for (log = warn_handlers; *log != NULL; log++) {
        va_start(args, format);
        (**log)((size_t) length, format, args, 0);
        va_end(args);
    }
}

void
syswarn(const char *format, ...)
{
    va_list args;
    message_handler_func *log;
    ssize_t length;
    int error = errno;

    va_start(args, format);
    length = vsnprintf(NULL, 0, format, args);
    va_end(args);
    if (length < 0)
        return;
    for (log = warn_handlers; *log != NULL; log++) {
        va_start(args, format);
        (**log)((size_t) length, format, args, error);
        va_end(args);
    }
}

void
die(const char *format, ...)
{
    va_list args;
    message_handler_func *log;
    ssize_t length;

    va_start(args, format);
    length = vsnprintf(NULL, 0, format, args);
    va_end(args);
    if (length >= 0)
        for (log = die_handlers; *log != NULL; log++) {
            va_start(args, format);
            (**log)((size_t) length, format, args, 0);
            va_end(args);
        }
    exit(message_fatal_cleanup ? (*message_fatal_cleanup)() : 1);
}

void
sysdie(const char *format, ...)
{
    va_list args;
    message_handler_func *log;
    ssize_t length;
    int error = errno;

    va_start(args, format);
    length = vsnprintf(NULL, 0, format, args);
    va_end(args);
    if (length >= 0)
        for (log = die_handlers; *log != NULL; log++) {
            va_start(args, format);
            (**log)((size_t) length, format, args, error);
            va_end(args);
        }
    exit(message_fatal_cleanup ? (*message_fatal_cleanup)() : 1);
}<|MERGE_RESOLUTION|>--- conflicted
+++ resolved
@@ -50,24 +50,16 @@
  * generates given the format and arguments), a format, an argument list as a
  * va_list, and the applicable errno value (if any).
  *
-<<<<<<< HEAD
- * Copyright 2008 Board of Trustees, Leland Stanford Jr. University
-=======
  * The canonical version of this file is maintained in the rra-c-util package,
  * which can be found at <http://www.eyrie.org/~eagle/software/rra-c-util/>.
  *
  * Written by Russ Allbery <rra@stanford.edu>
  * Copyright 2008, 2009, 2010
  *     The Board of Trustees of the Leland Stanford Junior University
->>>>>>> 06c44c9e
  * Copyright (c) 2004, 2005, 2006
  *     by Internet Systems Consortium, Inc. ("ISC")
  * Copyright (c) 1991, 1994, 1995, 1996, 1997, 1998, 1999, 2000, 2001,
  *     2002, 2003 by The Internet Software Consortium and Rich Salz
-<<<<<<< HEAD
- *
- * See LICENSE for licensing terms.
-=======
  *
  * This code is derived from software contributed to the Internet Software
  * Consortium by Rich Salz.
@@ -83,7 +75,6 @@
  * LOSS OF USE, DATA OR PROFITS, WHETHER IN AN ACTION OF CONTRACT, NEGLIGENCE
  * OR OTHER TORTIOUS ACTION, ARISING OUT OF OR IN CONNECTION WITH THE USE OR
  * PERFORMANCE OF THIS SOFTWARE.
->>>>>>> 06c44c9e
  */
 
 #include <config.h>
