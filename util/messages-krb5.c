--- conflicted
+++ resolved
@@ -1,9 +1,5 @@
 /*
-<<<<<<< HEAD
- * Error handling for Kerberos v5.
-=======
  * Error handling for Kerberos.
->>>>>>> 06c44c9e
  *
  * Provides versions of die and warn that take a Kerberos context and a
  * Kerberos error code and append the Kerberos error message to the provided
@@ -14,9 +10,6 @@
  *
  * Written by Russ Allbery <rra@stanford.edu>
  * Copyright 2006, 2007, 2008, 2009, 2010
-<<<<<<< HEAD
- *     Board of Trustees, Leland Stanford Jr. University
-=======
  *     The Board of Trustees of the Leland Stanford Junior University
  *
  * Permission is hereby granted, free of charge, to any person obtaining a
@@ -25,7 +18,6 @@
  * the rights to use, copy, modify, merge, publish, distribute, sublicense,
  * and/or sell copies of the Software, and to permit persons to whom the
  * Software is furnished to do so, subject to the following conditions:
->>>>>>> 06c44c9e
  *
  * The above copyright notice and this permission notice shall be included in
  * all copies or substantial portions of the Software.
@@ -59,12 +51,8 @@
     char *message;
     va_list args;
 
-<<<<<<< HEAD
-    k5_msg = krb5_get_error_message(ctx, code);
-=======
     if (ctx != NULL)
         k5_msg = krb5_get_error_message(ctx, code);
->>>>>>> 06c44c9e
     va_start(args, format);
     xvasprintf(&message, format, args);
     va_end(args);
@@ -85,12 +73,8 @@
     char *message;
     va_list args;
 
-<<<<<<< HEAD
-    k5_msg = krb5_get_error_message(ctx, code);
-=======
     if (ctx != NULL)
         k5_msg = krb5_get_error_message(ctx, code);
->>>>>>> 06c44c9e
     va_start(args, format);
     xvasprintf(&message, format, args);
     va_end(args);
@@ -99,10 +83,6 @@
     else
         warn("%s: %s", message, k5_msg);
     free(message);
-<<<<<<< HEAD
-    krb5_free_error_message(ctx, k5_msg);
-=======
     if (k5_msg != NULL)
         krb5_free_error_message(ctx, k5_msg);
->>>>>>> 06c44c9e
 }