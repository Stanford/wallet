--- conflicted
+++ resolved
@@ -3,12 +3,8 @@
 # Password prompting tests for the wallet client.
 #
 # Written by Russ Allbery <rra@stanford.edu>
-<<<<<<< HEAD
-# Copyright 2008, 2010 Board of Trustees, Leland Stanford Jr. University
-=======
 # Copyright 2008, 2010
 #     The Board of Trustees of the Leland Stanford Junior University
->>>>>>> 06c44c9e
 #
 # See LICENSE for licensing terms.
 
@@ -26,11 +22,7 @@
 
 SKIP: {
     skip 'no password configuration', $total
-<<<<<<< HEAD
-        unless -f "$ENV{BUILD}/data/test.password";
-=======
         unless -f "$ENV{BUILD}/config/password";
->>>>>>> 06c44c9e
     my $remctld = '@REMCTLD@';
     skip 'remctld not found', $total unless $remctld;
     eval { require Expect };
@@ -43,24 +35,14 @@
 
     # Spawn remctld and set up with a different ticket cache.
     unlink ('krb5cc_test', 'test-pid');
-<<<<<<< HEAD
-    my $principal = contents ("$ENV{BUILD}/data/test.principal");
-    remctld_spawn ($remctld, $principal, "$ENV{BUILD}/data/test.keytab",
-=======
     my $principal = contents ("$ENV{BUILD}/config/principal");
     remctld_spawn ($remctld, $principal, "$ENV{BUILD}/config/keytab",
->>>>>>> 06c44c9e
                    "$ENV{SOURCE}/data/basic.conf");
     $ENV{KRB5CCNAME} = 'krb5cc_test';
 
     # Read in the principal and password.
-<<<<<<< HEAD
-    open (PASS, '<', "$ENV{BUILD}/data/test.password")
-        or die "Cannot open $ENV{BUILD}/data/test.password: $!\n";
-=======
     open (PASS, '<', "$ENV{BUILD}/config/password")
         or die "Cannot open $ENV{BUILD}/config/password: $!\n";
->>>>>>> 06c44c9e
     my $user = <PASS>;
     my $password = <PASS>;
     close PASS;
