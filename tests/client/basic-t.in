--- conflicted
+++ resolved
@@ -4,11 +4,7 @@
 #
 # Written by Russ Allbery <rra@stanford.edu>
 # Copyright 2006, 2007, 2008, 2010
-<<<<<<< HEAD
-#     Board of Trustees, Leland Stanford Jr. University
-=======
 #     The Board of Trustees of the Leland Stanford Junior University
->>>>>>> 06c44c9e
 #
 # See LICENSE for licensing terms.
 
