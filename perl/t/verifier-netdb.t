#!/usr/bin/perl -w
#
# Tests for the NetDB wallet ACL verifiers.
#
# This test can only be run by someone local to Stanford with appropriate
# access to the NetDB role server and will be skipped in all other
# environments.
#
# Written by Russ Allbery <rra@stanford.edu>
<<<<<<< HEAD
# Copyright 2008 Board of Trustees, Leland Stanford Jr. University
=======
# Copyright 2008
#     The Board of Trustees of the Leland Stanford Junior University
>>>>>>> 06c44c9e
#
# See LICENSE for licensing terms.

use Test::More tests => 4;

use Wallet::ACL::NetDB;

use lib 't/lib';
use Util;

my $netdb = 'netdb-node-roles-rc.stanford.edu';
my $host  = 'windlord.stanford.edu';
my $user  = 'rra@stanford.edu';

# Determine the local principal.
my $klist = `klist 2>&1` || '';
SKIP: {
    skip "tests useful only with Stanford Kerberos tickets", 4
        unless ($klist =~ /^Default principal: \S+\@stanford\.edu$/m);

    # Set up our configuration.
    $Wallet::Config::NETDB_REALM = 'stanford.edu';
    $Wallet::Config::NETDB_REMCTL_CACHE = $ENV{KRB5CCNAME};
    $Wallet::Config::NETDB_REMCTL_HOST  = $netdb;

    # Finally, we can test.
    $verifier = eval { Wallet::ACL::NetDB->new };
    ok (defined $verifier, ' and now creation succeeds');
    ok ($verifier->isa ('Wallet::ACL::NetDB'), ' and returns the right class');
    is ($verifier->check ($user, $host), 1, "Checking $host succeeds");
    is ($verifier->check ('test-user@stanford.edu', $host), 0,
        ' but fails with another user');
}<|MERGE_RESOLUTION|>--- conflicted
+++ resolved
@@ -7,12 +7,8 @@
 # environments.
 #
 # Written by Russ Allbery <rra@stanford.edu>
-<<<<<<< HEAD
-# Copyright 2008 Board of Trustees, Leland Stanford Jr. University
-=======
 # Copyright 2008
 #     The Board of Trustees of the Leland Stanford Junior University
->>>>>>> 06c44c9e
 #
 # See LICENSE for licensing terms.
 
