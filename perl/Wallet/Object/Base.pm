# Wallet::Object::Base -- Parent class for any object stored in the wallet.
#
# Written by Russ Allbery <rra@stanford.edu>
<<<<<<< HEAD
# Copyright 2007, 2008, 2010 Board of Trustees, Leland Stanford Jr. University
=======
# Copyright 2007, 2008, 2010, 2011
#     The Board of Trustees of the Leland Stanford Junior University
>>>>>>> 06c44c9e
#
# See LICENSE for licensing terms.

##############################################################################
# Modules and declarations
##############################################################################

package Wallet::Object::Base;
require 5.006;

use strict;
use vars qw($VERSION);

use DBI;
use POSIX qw(strftime);
use Text::Wrap qw(wrap);
use Wallet::ACL;

# This version should be increased on any code change to this module.  Always
# use two digits for the minor version with a leading zero if necessary so
# that it will sort properly.
<<<<<<< HEAD
$VERSION = '0.05';
=======
$VERSION = '0.06';
>>>>>>> 06c44c9e

##############################################################################
# Constructors
##############################################################################

# Initialize an object from the database.  Verifies that the object already
# exists with the given type, and if it does, returns a new blessed object of
# the specified class.  Stores the database handle to use, the name, and the
# type in the object.  If the object doesn't exist, returns undef.  This will
# probably be usable as-is by most object types.
sub new {
    my ($class, $type, $name, $schema) = @_;
    my %search = (ob_type => $type,
                  ob_name => $name);
    my $object = $schema->resultset('Object')->find (\%search);
    die "cannot find ${type}:${name}\n"
        unless ($object and $object->ob_name eq $name);
    my $self = {
        schema => $schema,
        name   => $name,
        type   => $type,
    };
    bless ($self, $class);
    return $self;
}

# Create a new object in the database of the specified name and type, setting
# the ob_created_* fields accordingly, and returns a new blessed object of the
# specified class.  Stores the database handle to use, the name, and the type
# in the object.  Subclasses may need to override this to do additional setup.
sub create {
    my ($class, $type, $name, $schema, $user, $host, $time) = @_;
    $time ||= time;
    die "invalid object type\n" unless $type;
    die "invalid object name\n" unless $name;
    my $guard = $schema->txn_scope_guard;
    eval {
        my %record = (ob_type         => $type,
                      ob_name         => $name,
                      ob_created_by   => $user,
                      ob_created_from => $host,
                      ob_created_on   => strftime ('%Y-%m-%d %T',
                                                   localtime $time));
        $schema->resultset('Object')->create (\%record);

        %record = (oh_type   => $type,
                   oh_name   => $name,
                   oh_action => 'create',
                   oh_by     => $user,
                   oh_from   => $host,
                   oh_on     => strftime ('%Y-%m-%d %T', localtime $time));
        $schema->resultset('ObjectHistory')->create (\%record);

        $guard->commit;
    };
    if ($@) {
        die "cannot create object ${type}:${name}: $@\n";
    }
    my $self = {
        schema => $schema,
        name   => $name,
        type   => $type,
    };
    bless ($self, $class);
    return $self;
}

##############################################################################
# Utility functions
##############################################################################

# Set or return the error stashed in the object.
sub error {
    my ($self, @error) = @_;
    if (@error) {
        my $error = join ('', @error);
        chomp $error;
        1 while ($error =~ s/ at \S+ line \d+\.?\z//);
        $self->{error} = $error;
    }
    return $self->{error};
}

# Returns the type of the object.
sub type {
    my ($self) = @_;
    return $self->{type};
}

# Returns the name of the object.
sub name {
    my ($self) = @_;
    return $self->{name};
}

# Record a global object action for this object.  Takes the action (which must
# be one of get or store), and the trace information: user, host, and time.
# Returns true on success and false on failure, setting error appropriately.
#
# This function commits its transaction when complete and should not be called
# inside another transaction.
sub log_action {
    my ($self, $action, $user, $host, $time) = @_;
    unless ($action =~ /^(get|store)\z/) {
        $self->error ("invalid history action $action");
        return;
    }

    # We have two traces to record, one in the object_history table and one in
    # the object record itself.  Commit both changes as a transaction.  We
    # assume that AutoCommit is turned off.
    my $guard = $self->{schema}->txn_scope_guard;
    eval {
        my %record = (oh_type   => $self->{type},
                      oh_name   => $self->{name},
                      oh_action => $action,
                      oh_by     => $user,
                      oh_from   => $host,
                      oh_on     => strftime ('%Y-%m-%d %T', localtime $time));
        $self->{schema}->resultset('ObjectHistory')->create (\%record);

        my %search = (ob_type   => $self->{type},
                      ob_name   => $self->{name});
        my $object = $self->{schema}->resultset('Object')->find (\%search);
        if ($action eq 'get') {
            $object->ob_downloaded_by   ($user);
            $object->ob_downloaded_from ($host);
            $object->ob_downloaded_on   (strftime ('%Y-%m-%d %T',
                                                   localtime $time));
        } elsif ($action eq 'store') {
            $object->ob_stored_by   ($user);
            $object->ob_stored_from ($host);
            $object->ob_stored_on   (strftime ('%Y-%m-%d %T',
                                               localtime $time));
        }
        $object->update;
        $guard->commit;
    };
    if ($@) {
        my $id = $self->{type} . ':' . $self->{name};
        $self->error ("cannot update history for $id: $@");
        return;
    }
    return 1;
}

# Record a setting change for this object.  Takes the field, the old value,
# the new value, and the trace information (user, host, and time).  The field
# may have the special value "type_data <field>" in which case the value after
# the whitespace is used as the type_field value.
#
# This function does not commit and does not catch exceptions.  It should
# normally be called as part of a larger transaction that implements the
# setting change and should be committed with that change.
sub log_set {
    my ($self, $field, $old, $new, $user, $host, $time) = @_;
    my $type_field;
    if ($field =~ /^type_data\s+/) {
        ($field, $type_field) = split (' ', $field, 2);
    }
    my %fields = map { $_ => 1 }
        qw(owner acl_get acl_store acl_show acl_destroy acl_flags expires
           comment flags type_data);
    unless ($fields{$field}) {
        die "invalid history field $field";
    }

    my %record = (oh_type       => $self->{type},
                  oh_name       => $self->{name},
                  oh_action     => 'set',
                  oh_field      => $field,
                  oh_type_field => $type_field,
                  oh_old        => $old,
                  oh_new        => $new,
                  oh_by         => $user,
                  oh_from       => $host,
                  oh_on         => strftime ('%Y-%m-%d %T', localtime $time));
    $self->{schema}->resultset('ObjectHistory')->create (\%record);
}

##############################################################################
# Get/set values
##############################################################################

# Set a particular attribute.  Takes the attribute to set and its new value.
# Returns undef on failure and true on success.
sub _set_internal {
    my ($self, $attr, $value, $user, $host, $time) = @_;
    if ($attr !~ /^[a-z_]+\z/) {
        $self->error ("invalid attribute $attr");
        return;
    }
    $time ||= time;
    my $name = $self->{name};
    my $type = $self->{type};
    if ($self->flag_check ('locked')) {
        $self->error ("cannot modify ${type}:${name}: object is locked");
        return;
    }

    my $guard = $self->{schema}->txn_scope_guard;
    eval {
        my %search = (ob_type => $type,
                      ob_name => $name);
        my $object = $self->{schema}->resultset('Object')->find (\%search);
        my $old = $object->get_column ("ob_$attr");

        $object->update ({ "ob_$attr" => $value });
        $self->log_set ($attr, $old, $value, $user, $host, $time);
        $guard->commit;
    };
    if ($@) {
        my $id = $self->{type} . ':' . $self->{name};
        $self->error ("cannot set $attr on $id: $@");
        return;
    }
    return 1;
}

# Get a particular attribute.  Returns the attribute value or undef if the
# value isn't set or on a database error.  The two cases can be distinguished
# by whether $self->{error} is set.
sub _get_internal {
    my ($self, $attr) = @_;
    undef $self->{error};
    if ($attr !~ /^[a-z_]+\z/) {
        $self->error ("invalid attribute $attr");
        return;
    }
    $attr = 'ob_' . $attr;
    my $name = $self->{name};
    my $type = $self->{type};
    my $value;
    eval {
        my %search = (ob_type => $type,
                      ob_name => $name);
        my $object = $self->{schema}->resultset('Object')->find (\%search);
        $value = $object->get_column ($attr);
    };
    if ($@) {
        $self->error ($@);
        return;
    }
    return $value;
}

# Get or set an ACL on an object.  Takes the type of ACL and, if setting, the
# new ACL identifier.  If setting it, trace information must also be provided.
sub acl {
    my ($self, $type, $id, $user, $host, $time) = @_;
    if ($type !~ /^(get|store|show|destroy|flags)\z/) {
        $self->error ("invalid ACL type $type");
        return;
    }
    my $attr = "acl_$type";
    if ($id) {
        my $acl;
        eval { $acl = Wallet::ACL->new ($id, $self->{schema}) };
        if ($@) {
            $self->error ($@);
            return;
        }
        return $self->_set_internal ($attr, $acl->id, $user, $host, $time);
    } elsif (defined $id) {
        return $self->_set_internal ($attr, undef, $user, $host, $time);
    } else {
        return $self->_get_internal ($attr);
    }
}

# Get or set an attribute on an object.  Takes the name of the attribute and,
# if setting, the values and trace information.  The values must be provided
# as a reference to an array, even if there is only one value.
#
# Attributes are used by backends for backend-specific information (such as
# enctypes for a keytab).  The default implementation rejects all attribute
# names as unknown.
sub attr {
    my ($self, $attr, $values, $user, $host, $time) = @_;
    $self->error ("unknown attribute $attr");
    return;
}

# Format the object attributes for inclusion in show().  The default
# implementation just returns the empty string.
sub attr_show {
    my ($self) = @_;
    return '';
}

# Get or set the comment value of an object.  If setting it, trace information
# must also be provided.
sub comment {
    my ($self, $comment, $user, $host, $time) = @_;
    if ($comment) {
        return $self->_set_internal ('comment', $comment, $user, $host, $time);
    } elsif (defined $comment) {
        return $self->_set_internal ('comment', undef, $user, $host, $time);
    } else {
        return $self->_get_internal ('comment');
    }
}

# Get or set the expires value of an object.  Expects an expiration time in
# seconds since epoch.  If setting the expiration, trace information must also
# be provided.
sub expires {
    my ($self, $expires, $user, $host, $time) = @_;
    if ($expires) {
        if ($expires !~ /^\d{4}-\d\d-\d\d( \d\d:\d\d:\d\d)?\z/) {
            $self->error ("malformed expiration time $expires");
            return;
        }
        return $self->_set_internal ('expires', $expires, $user, $host, $time);
    } elsif (defined $expires) {
        return $self->_set_internal ('expires', undef, $user, $host, $time);
    } else {
        return $self->_get_internal ('expires');
    }
}

# Get or set the owner of an object.  If setting it, trace information must
# also be provided.
sub owner {
    my ($self, $owner, $user, $host, $time) = @_;
    if ($owner) {
        my $acl;
        eval { $acl = Wallet::ACL->new ($owner, $self->{schema}) };
        if ($@) {
            $self->error ($@);
            return;
        }
        return $self->_set_internal ('owner', $acl->id, $user, $host, $time);
    } elsif (defined $owner) {
        return $self->_set_internal ('owner', undef, $user, $host, $time);
    } else {
        return $self->_get_internal ('owner');
    }
}

##############################################################################
# Flags
##############################################################################

# Check whether a flag is set on the object.  Returns true if set, 0 if not
# set, and undef on error.
sub flag_check {
    my ($self, $flag) = @_;
    my $name = $self->{name};
    my $type = $self->{type};
    my $schema = $self->{schema};
    my $value;
    eval {
        my %search = (fl_type => $type,
                      fl_name => $name,
                      fl_flag => $flag);
        my $flag = $schema->resultset('Flag')->find (\%search);
        if (not defined $flag) {
            $value = 0;
        } else {
            $value = $flag->fl_flag;
        }
    };
    if ($@) {
        $self->error ("cannot check flag $flag for ${type}:${name}: $@");
        return;
    } else {
        return ($value) ? 1 : 0;
    }
}

# Clear a flag on an object.  Takes the flag and trace information.  Returns
# true on success and undef on failure.
sub flag_clear {
    my ($self, $flag, $user, $host, $time) = @_;
    $time ||= time;
    my $name = $self->{name};
    my $type = $self->{type};
    my $schema = $self->{schema};
    my $guard = $schema->txn_scope_guard;
    eval {
        my %search = (fl_type => $type,
                      fl_name => $name,
                      fl_flag => $flag);
        my $flag = $schema->resultset('Flag')->find (\%search);
        unless (defined $flag) {
            die "flag not set\n";
        }
        $flag->delete;
        $self->log_set ('flags', $flag->fl_flag, undef, $user, $host, $time);
        $guard->commit;
    };
    if ($@) {
        $self->error ("cannot clear flag $flag on ${type}:${name}: $@");
        return;
    }
    return 1;
}

# List the flags on an object.  Returns a list of flag names, which may be
# empty.  On error, returns the empty list.  The caller should call error() in
# this case to determine if an error occurred.
sub flag_list {
    my ($self) = @_;
    undef $self->{error};
    my @flags;
    eval {
        my %search = (fl_type => $self->{type},
                      fl_name => $self->{name});
        my %attrs  = (order_by => 'fl_flag');
        my @flags_rs = $self->{schema}->resultset('Flag')->search (\%search,
                                                                   \%attrs);
        for my $flag (@flags_rs) {
            push (@flags, $flag->fl_flag);
        }
    };
    if ($@) {
        my $id = $self->{type} . ':' . $self->{name};
        $self->error ("cannot retrieve flags for $id: $@");
        return;
    } else {
        return @flags;
    }
}

# Set a flag on an object.  Takes the flag and trace information.  Returns
# true on success and undef on failure.
sub flag_set {
    my ($self, $flag, $user, $host, $time) = @_;
    $time ||= time;
    my $name = $self->{name};
    my $type = $self->{type};
    my $schema = $self->{schema};
    my $guard = $schema->txn_scope_guard;
    eval {
        my %search = (fl_type => $type,
                      fl_name => $name,
                      fl_flag => $flag);
        my $flag = $schema->resultset('Flag')->find (\%search);
        if (defined $flag) {
            die "flag already set\n";
        }
        $flag = $schema->resultset('Flag')->create (\%search);
        $self->log_set ('flags', undef, $flag->fl_flag, $user, $host, $time);
        $guard->commit;
    };
    if ($@) {
        $self->error ("cannot set flag $flag on ${type}:${name}: $@");
        return;
    }
    return 1;
}

##############################################################################
# History
##############################################################################

# Expand a given ACL id to add its name, for readability.  Returns the
# original id alone if there was a problem finding the name.
sub format_acl_id {
    my ($self, $id) = @_;
    my $name = $id;

<<<<<<< HEAD
    my $sql = 'select ac_name from acls where ac_id = ?';
    my $sth = $self->{dbh}->prepare ($sql);
    $sth->execute ($id);
    if (my @ref = $sth->fetchrow_array) {
        $name = $ref[0] . " ($id)";
=======
    my %search = (ac_id => $id);
    my $acl_rs = $self->{schema}->resultset('Acl')->find (\%search);
    if (defined $acl_rs) {
        $name = $acl_rs->ac_name . " ($id)";
>>>>>>> 06c44c9e
    }

    return $name;
}

# Return the formatted history for a given object or undef on error.
# Currently always returns the complete history, but eventually will need to
# provide some way of showing only recent entries.
sub history {
    my ($self) = @_;
    my $output = '';
    eval {
        my %search = (oh_type => $self->{type},
                      oh_name => $self->{name});
        my %attrs = (order_by => 'oh_on');
        my @history = $self->{schema}->resultset('ObjectHistory')
            ->search (\%search, \%attrs);

        for my $history_rs (@history) {
            $output .= sprintf ("%s %s  ", $history_rs->oh_on->ymd,
                               $history_rs->oh_on->hms);

            my $old    = $history_rs->oh_old;
            my $new    = $history_rs->oh_new;
            my $action = $history_rs->oh_action;
            my $field  = $history_rs->oh_field;

            if ($action eq 'set' and $field eq 'flags') {
                if (defined ($new)) {
                    $output .= "set flag $new";
                } elsif (defined ($old)) {
                    $output .= "clear flag $old";
                }
            } elsif ($action eq 'set' and $field eq 'type_data') {
                my $attr = $history_rs->oh_type_field;
                if (defined ($old) and defined ($new)) {
                    $output .= "set attribute $attr to $new (was $old)";
                } elsif (defined ($old)) {
                    $output .= "remove $old from attribute $attr";
                } elsif (defined ($new)) {
                    $output .= "add $new to attribute $attr";
                }
<<<<<<< HEAD
            } elsif ($data[0] eq 'set'
                     and ($data[1] eq 'owner' or $data[1] =~ /^acl_/)) {
                my $field = $data[1];
=======
            } elsif ($action eq 'set'
                     and ($field eq 'owner' or $field =~ /^acl_/)) {
>>>>>>> 06c44c9e
                $old = $self->format_acl_id ($old) if defined ($old);
                $new = $self->format_acl_id ($new) if defined ($new);
                if (defined ($old) and defined ($new)) {
                    $output .= "set $field to $new (was $old)";
                } elsif (defined ($new)) {
                    $output .= "set $field to $new";
                } elsif (defined ($old)) {
                    $output .= "unset $field (was $old)";
                }
<<<<<<< HEAD
            } elsif ($data[0] eq 'set') {
                my $field = $data[1];
=======
            } elsif ($action eq 'set') {
>>>>>>> 06c44c9e
                if (defined ($old) and defined ($new)) {
                    $output .= "set $field to $new (was $old)";
                } elsif (defined ($new)) {
                    $output .= "set $field to $new";
                } elsif (defined ($old)) {
                    $output .= "unset $field (was $old)";
                }
            } else {
                $output .= $action;
            }
            $output .= sprintf ("\n    by %s from %s\n", $history_rs->oh_by,
                               $history_rs->oh_from);
        }
    };
    if ($@) {
        my $id = $self->{type} . ':' . $self->{name};
        $self->error ("cannot read history for $id: $@");
        return;
    }
    return $output;
}

##############################################################################
# Object manipulation
##############################################################################

# The get methods must always be overridden by the subclass.
sub get { die "Do not instantiate Wallet::Object::Base directly\n"; }

# Provide a default store implementation that returns an immutable object
# error so that auto-generated types don't have to provide their own.
sub store {
    my ($self, $data, $user, $host, $time) = @_;
    my $id = $self->{type} . ':' . $self->{name};
    if ($self->flag_check ('locked')) {
        $self->error ("cannot store $id: object is locked");
        return;
    }
    $self->error ("cannot store $id: object type is immutable");
    return;
}

# The default show function.  This may be adequate for many types; types that
# have additional data should call this method, grab the results, and then add
# their data on to the end.
sub show {
    my ($self) = @_;
    my $name = $self->{name};
    my $type = $self->{type};
    my @attrs = ([ ob_type            => 'Type'            ],
                 [ ob_name            => 'Name'            ],
                 [ ob_owner           => 'Owner'           ],
                 [ ob_acl_get         => 'Get ACL'         ],
                 [ ob_acl_store       => 'Store ACL'       ],
                 [ ob_acl_show        => 'Show ACL'        ],
                 [ ob_acl_destroy     => 'Destroy ACL'     ],
                 [ ob_acl_flags       => 'Flags ACL'       ],
                 [ ob_expires         => 'Expires'         ],
                 [ ob_comment         => 'Comment'         ],
                 [ ob_created_by      => 'Created by'      ],
                 [ ob_created_from    => 'Created from'    ],
                 [ ob_created_on      => 'Created on'      ],
                 [ ob_stored_by       => 'Stored by'       ],
                 [ ob_stored_from     => 'Stored from'     ],
                 [ ob_stored_on       => 'Stored on'       ],
                 [ ob_downloaded_by   => 'Downloaded by'   ],
                 [ ob_downloaded_from => 'Downloaded from' ],
                 [ ob_downloaded_on   => 'Downloaded on'   ]);
    my $fields = join (', ', map { $_->[0] } @attrs);
    my @data;
    my $object_rs;
    eval {
        my %search = (ob_type => $type,
                      ob_name => $name);
        $object_rs = $self->{schema}->resultset('Object')->find (\%search);
    };
    if ($@) {
        $self->error ("cannot retrieve data for ${type}:${name}: $@");
        return;
    }
    my $output = '';
    my @acls;

    # Format the results.  We use a hack to insert the flags before the first
    # trace field since they're not a field in the object in their own right.
    # The comment should be word-wrapped at 80 columns.
    for my $i (0 .. $#attrs) {
        my $field = $attrs[$i][0];
        my $fieldtext = $attrs[$i][1];
        next unless my $value = $object_rs->get_column ($field);

        if ($field eq 'ob_comment' && length ($value) > 79 - 17) {
            local $Text::Wrap::columns = 80;
            local $Text::Wrap::unexpand = 0;
            $value = wrap (' ' x 17, ' ' x 17, $value);
            $value =~ s/^ {17}//;
        }
        if ($field eq 'ob_created_by') {
            my @flags = $self->flag_list;
            if (not @flags and $self->error) {
                return;
            }
            if (@flags) {
                $output .= sprintf ("%15s: %s\n", 'Flags', "@flags");
            }
            my $attr_output = $self->attr_show;
            if (not defined $attr_output) {
                return;
            }
            $output .= $attr_output;
        }
        if ($field =~ /^ob_(owner|acl_)/) {
            my $acl = eval { Wallet::ACL->new ($value, $self->{schema}) };
            if ($acl and not $@) {
                $value = $acl->name || $value;
                push (@acls, [ $acl, $value ]);
            }
        }
        $output .= sprintf ("%15s: %s\n", $fieldtext, $value);
    }
    if (@acls) {
        my %seen;
        @acls = grep { !$seen{$_->[1]}++ } @acls;
        for my $acl (@acls) {
            $output .= "\n" . $acl->[0]->show;
        }
    }
    return $output;
}

# The default destroy function only destroys the database metadata.  Generally
# subclasses need to override this to destroy whatever additional information
# is stored about this object.
sub destroy {
    my ($self, $user, $host, $time) = @_;
    $time ||= time;
    my $name = $self->{name};
    my $type = $self->{type};
    if ($self->flag_check ('locked')) {
        $self->error ("cannot destroy ${type}:${name}: object is locked");
        return;
    }
    my $guard = $self->{schema}->txn_scope_guard;
    eval {

        # Remove any flags that may exist for the record.
        my %search = (fl_type => $type,
                      fl_name => $name);
        $self->{schema}->resultset('Flag')->search (\%search)->delete;

        # Remove any object records
        %search = (ob_type => $type,
                   ob_name => $name);
        $self->{schema}->resultset('Object')->search (\%search)->delete;

        # And create a new history object for the destroy action.
        my %record = (oh_type => $type,
                      oh_name => $name,
                      oh_action => 'destroy',
                      oh_by     => $user,
                      oh_from   => $host,
                      oh_on     => strftime ('%Y-%m-%d %T', localtime $time));
        $self->{schema}->resultset('ObjectHistory')->create (\%record);
        $guard->commit;
    };
    if ($@) {
        $self->error ("cannot destroy ${type}:${name}: $@");
        return;
    }
    return 1;
}

1;
__END__

##############################################################################
# Documentation
##############################################################################

=head1 NAME

Wallet::Object::Base - Generic parent class for wallet objects

=for stopwords
DBH HOSTNAME DATETIME ACL backend metadata timestamp Allbery wallet-backend
<<<<<<< HEAD
backend-specific
=======
backend-specific subclasses
>>>>>>> 06c44c9e

=head1 SYNOPSIS

    package Wallet::Object::Simple;
    @ISA = qw(Wallet::Object::Base);
    sub get {
        my ($self, $user, $host, $time) = @_;
        $self->log_action ('get', $user, $host, $time) or return;
        return "Some secure data";
    }

=head1 DESCRIPTION

Wallet::Object::Base is the generic parent class for wallet objects (data
types that can be stored in the wallet system).  It provides default
functions and behavior, including handling generic object settings.  All
handlers for objects stored in the wallet should inherit from it.  It is
not used directly.

=head1 PUBLIC CLASS METHODS

The following methods are called by the rest of the wallet system and
should be implemented by all objects stored in the wallet.  They should be
called with the desired wallet object class as the first argument
(generally using the Wallet::Object::Type->new syntax).

=over 4

=item new(TYPE, NAME, DBH)

Creates a new object with the given object type and name, based on data
already in the database.  This method will only succeed if an object of
the given TYPE and NAME is already present in the wallet database.  If no
such object exits, throws an exception.  Otherwise, returns an object
blessed into the class used for the new() call (so subclasses can leave
this method alone and not override it).

<<<<<<< HEAD
Takes a Wallet::Database object, which is stored in the object and used
=======
Takes a Wallet::Schema object, which is stored in the object and used
>>>>>>> 06c44c9e
for any further operations.

=item create(TYPE, NAME, DBH, PRINCIPAL, HOSTNAME [, DATETIME])

Similar to new() but instead creates a new entry in the database.  This
method will throw an exception if an entry for that type and name already
exists in the database or if creating the database record fails.
Otherwise, a new database entry will be created with that type and name,
no owner, no ACLs, no expiration, no flags, and with created by, from, and
on set to the PRINCIPAL, HOSTNAME, and DATETIME parameters.  If DATETIME
isn't given, the current time is used.  The database handle is treated as
with new().

=back

=head1 PUBLIC INSTANCE METHODS

The following methods may be called on instantiated wallet objects.
Normally, the only methods that a subclass will need to override are
get(), store(), show(), and destroy().

If the locked flag is set on an object, no actions may be performed on
that object except for the flag methods and show().  All other actions
will be rejected with an error saying the object is locked.

=over 4

=item acl(TYPE [, ACL, PRINCIPAL, HOSTNAME [, DATETIME]])

Sets or retrieves a given object ACL as a numeric ACL ID.  TYPE must be
one of C<get>, C<store>, C<show>, C<destroy>, or C<flags>, corresponding
to the ACLs kept on an object.  If no other arguments are given, returns
the current ACL setting as an ACL ID or undef if that ACL isn't set.  If
other arguments are given, change that ACL to ACL and return true on
success and false on failure.  Pass in the empty string for ACL to clear
the ACL.  The other arguments are used for logging and history and should
indicate the user and host from which the change is made and the time of
the change.

=item attr(ATTRIBUTE [, VALUES, PRINCIPAL, HOSTNAME [, DATETIME]])

Sets or retrieves a given object attribute.  Attributes are used to store
backend-specific information for a particular object type and ATTRIBUTE
must be an attribute type known to the underlying object implementation.
The default implementation of this method rejects all attributes as
unknown.

If no other arguments besides ATTRIBUTE are given, returns the values of
that attribute, if any, as a list.  On error, returns the empty list.  To
distinguish between an error and an empty return, call error() afterward.
It is guaranteed to return undef unless there was an error.

If other arguments are given, sets the given ATTRIBUTE values to VALUES,
which must be a reference to an array (even if only one value is being
set).  Pass a reference to an empty array to clear the attribute values.
The other arguments are used for logging and history and should indicate
the user and host from which the change is made and the time of the
change.  Returns true on success and false on failure.

=item attr_show()

Returns a formatted text description of the type-specific attributes of
the object, or undef on error.  The default implementation of this method
always returns the empty string.  If there are any type-specific
attributes set, this method should return that metadata, formatted as key:
value pairs with the keys right-aligned in the first 15 characters,
followed by a space, a colon, and the value.
<<<<<<< HEAD
=======

=item comment([COMMENT, PRINCIPAL, HOSTNAME [, DATETIME]])

Sets or retrieves the comment associated with an object.  If no arguments
are given, returns the current comment or undef if no comment is set.  If
arguments are given, change the comment to COMMENT and return true on
success and false on failure.  Pass in the empty string for COMMENT to
clear the comment.

The other arguments are used for logging and history and should indicate
the user and host from which the change is made and the time of the
change.
>>>>>>> 06c44c9e

=item destroy(PRINCIPAL, HOSTNAME [, DATETIME])

Destroys the object by removing all record of it from the database.  The
Wallet::Object::Base implementation handles the generic database work, but
any subclass should override this method to do any deletion of files or
entries in external databases and any other database entries and then call
the parent method to handle the generic database cleanup.  Returns true on
success and false on failure.  The arguments are used for logging and
history and should indicate the user and host from which the change is
made and the time of the change.

=item error([ERROR ...])

Returns the error of the last failing operation or undef if no operations
have failed.  Callers should call this function to get the error message
after an undef return from any other instance method.

For the convenience of child classes, this method can also be called with
one or more error strings.  If so, those strings are concatenated
together, trailing newlines are removed, any text of the form S<C< at \S+
line \d+\.?>> at the end of the message is stripped off, and the result is
stored as the error.  Only child classes should call this method with an
error string.

=item expires([EXPIRES, PRINCIPAL, HOSTNAME [, DATETIME]])

Sets or retrieves the expiration date of an object.  If no arguments are
given, returns the current expiration or undef if no expiration is set.
If arguments are given, change the expiration to EXPIRES and return true
on success and false on failure.  EXPIRES must be in the format
C<YYYY-MM-DD HH:MM:SS>, although the time portion may be omitted.  Pass in
the empty string for EXPIRES to clear the expiration date.

The other arguments are used for logging and history and should indicate
the user and host from which the change is made and the time of the
change.

=item flag_check(FLAG)

Check whether the given flag is set on an object.  Returns true if set,
C<0> if not set, and undef on error.

=item flag_clear(FLAG, PRINCIPAL, HOSTNAME [, DATETIME])

Clears FLAG on an object.  Returns true on success and false on failure.
The other arguments are used for logging and history and should indicate
the user and host from which the change is made and the time of the
change.

=item flag_list()

List the flags set on an object.  If no flags are set, returns the empty
list.  On failure, returns an empty list.  To distinguish between the
empty response and an error, the caller should call error() after an empty
return.  It is guaranteed to return undef if there was no error.

=item flag_set(FLAG, PRINCIPAL, HOSTNAME [, DATETIME])

Sets FLAG on an object.  Returns true on success and false on failure.
The other arguments are used for logging and history and should indicate
the user and host from which the change is made and the time of the
change.

=item get(PRINCIPAL, HOSTNAME [, DATETIME])

An object implementation must override this method with one that returns
either the data of the object or undef on some error, using the provided
arguments to update history information.  The Wallet::Object::Base
implementation just throws an exception.

=item history()

Returns the formatted history for the object.  There will be two lines for
each action on the object.  The first line has the timestamp of the action
and the action, and the second line gives the user who performed the
action and the host from which they performed it (based on the trace
information passed into the other object methods).

=item name()

Returns the object's name.

=item owner([OWNER, PRINCIPAL, HOSTNAME [, DATETIME]])

Sets or retrieves the owner of an object as a numeric ACL ID.  If no
arguments are given, returns the current owner ACL ID or undef if none is
set.  If arguments are given, change the owner to OWNER and return true on
success and false on failure.  Pass in the empty string for OWNER to clear
the owner.  The other arguments are used for logging and history and
should indicate the user and host from which the change is made and the
time of the change.

=item show()

Returns a formatted text description of the object suitable for human
display, or undef on error.  All of the base metadata about the object,
formatted as key: value pairs with the keys aligned in the first 15
characters followed by a space, a colon, and the value.  The attr_show()
method of the object is also called and any formatted output it returns
will be included.  If any ACLs or an owner are set, after this data there
is a blank line and then the information for each unique ACL, separated by
blank lines.

=item store(DATA, PRINCIPAL, HOSTNAME [, DATETIME])

Store user-supplied data into the given object.  This may not be supported
by all backends (for instance, backends that automatically generate the
data will not support this).  The default implementation rejects all
store() calls with an error message saying that the object is immutable.

=item type()

Returns the object's type.

=back

=head1 UTILITY METHODS

The following instance methods should not be called externally but are
provided for subclasses to call to implement some generic actions.

=over 4

=item log_action (ACTION, PRINCIPAL, HOSTNAME, DATETIME)

Updates the history tables and trace information appropriately for ACTION,
which should be either C<get> or C<store>.  No other changes are made to
the database, just updates of the history table and trace fields with the
provided data about who performed the action and when.

This function commits its transaction when complete and therefore should
not be called inside another transaction.  Normally it's called as a
separate transaction after the data is successfully stored or retrieved.

=item log_set (FIELD, OLD, NEW, PRINCIPAL, HOSTNAME, DATETIME)

Updates the history tables for the change in a setting value for an
object.  FIELD should be one of C<owner>, C<acl_get>, C<acl_store>,
C<acl_show>, C<acl_destroy>, C<acl_flags>, C<expires>, C<flags>, or a
value starting with C<type_data> followed by a space and a type-specific
field name.  The last form is the most common form used by a subclass.
OLD is the previous value of the field or undef if the field was unset,
and NEW is the new value of the field or undef if the field should be
unset.

This function does not commit and does not catch database exceptions.  It
should normally be called as part of a larger transaction that implements
the change in the setting.

=back

=head1 SEE ALSO

wallet-backend(8)

This module is part of the wallet system.  The current version is
available from L<http://www.eyrie.org/~eagle/software/wallet/>.

=head1 AUTHOR

Russ Allbery <rra@stanford.edu>

=cut<|MERGE_RESOLUTION|>--- conflicted
+++ resolved
@@ -1,12 +1,8 @@
 # Wallet::Object::Base -- Parent class for any object stored in the wallet.
 #
 # Written by Russ Allbery <rra@stanford.edu>
-<<<<<<< HEAD
-# Copyright 2007, 2008, 2010 Board of Trustees, Leland Stanford Jr. University
-=======
 # Copyright 2007, 2008, 2010, 2011
 #     The Board of Trustees of the Leland Stanford Junior University
->>>>>>> 06c44c9e
 #
 # See LICENSE for licensing terms.
 
@@ -28,11 +24,7 @@
 # This version should be increased on any code change to this module.  Always
 # use two digits for the minor version with a leading zero if necessary so
 # that it will sort properly.
-<<<<<<< HEAD
-$VERSION = '0.05';
-=======
 $VERSION = '0.06';
->>>>>>> 06c44c9e
 
 ##############################################################################
 # Constructors
@@ -496,18 +488,10 @@
     my ($self, $id) = @_;
     my $name = $id;
 
-<<<<<<< HEAD
-    my $sql = 'select ac_name from acls where ac_id = ?';
-    my $sth = $self->{dbh}->prepare ($sql);
-    $sth->execute ($id);
-    if (my @ref = $sth->fetchrow_array) {
-        $name = $ref[0] . " ($id)";
-=======
     my %search = (ac_id => $id);
     my $acl_rs = $self->{schema}->resultset('Acl')->find (\%search);
     if (defined $acl_rs) {
         $name = $acl_rs->ac_name . " ($id)";
->>>>>>> 06c44c9e
     }
 
     return $name;
@@ -550,14 +534,8 @@
                 } elsif (defined ($new)) {
                     $output .= "add $new to attribute $attr";
                 }
-<<<<<<< HEAD
-            } elsif ($data[0] eq 'set'
-                     and ($data[1] eq 'owner' or $data[1] =~ /^acl_/)) {
-                my $field = $data[1];
-=======
             } elsif ($action eq 'set'
                      and ($field eq 'owner' or $field =~ /^acl_/)) {
->>>>>>> 06c44c9e
                 $old = $self->format_acl_id ($old) if defined ($old);
                 $new = $self->format_acl_id ($new) if defined ($new);
                 if (defined ($old) and defined ($new)) {
@@ -567,12 +545,7 @@
                 } elsif (defined ($old)) {
                     $output .= "unset $field (was $old)";
                 }
-<<<<<<< HEAD
-            } elsif ($data[0] eq 'set') {
-                my $field = $data[1];
-=======
             } elsif ($action eq 'set') {
->>>>>>> 06c44c9e
                 if (defined ($old) and defined ($new)) {
                     $output .= "set $field to $new (was $old)";
                 } elsif (defined ($new)) {
@@ -758,11 +731,7 @@
 
 =for stopwords
 DBH HOSTNAME DATETIME ACL backend metadata timestamp Allbery wallet-backend
-<<<<<<< HEAD
-backend-specific
-=======
 backend-specific subclasses
->>>>>>> 06c44c9e
 
 =head1 SYNOPSIS
 
@@ -800,11 +769,7 @@
 blessed into the class used for the new() call (so subclasses can leave
 this method alone and not override it).
 
-<<<<<<< HEAD
-Takes a Wallet::Database object, which is stored in the object and used
-=======
 Takes a Wallet::Schema object, which is stored in the object and used
->>>>>>> 06c44c9e
 for any further operations.
 
 =item create(TYPE, NAME, DBH, PRINCIPAL, HOSTNAME [, DATETIME])
@@ -872,8 +837,6 @@
 attributes set, this method should return that metadata, formatted as key:
 value pairs with the keys right-aligned in the first 15 characters,
 followed by a space, a colon, and the value.
-<<<<<<< HEAD
-=======
 
 =item comment([COMMENT, PRINCIPAL, HOSTNAME [, DATETIME]])
 
@@ -886,7 +849,6 @@
 The other arguments are used for logging and history and should indicate
 the user and host from which the change is made and the time of the
 change.
->>>>>>> 06c44c9e
 
 =item destroy(PRINCIPAL, HOSTNAME [, DATETIME])
 
