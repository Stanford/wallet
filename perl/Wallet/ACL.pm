# Wallet::ACL -- Implementation of ACLs in the wallet system.
#
# Written by Russ Allbery <rra@stanford.edu>
<<<<<<< HEAD
# Copyright 2007, 2008, 2010 Board of Trustees, Leland Stanford Jr. University
=======
# Copyright 2007, 2008, 2010, 2013
#     The Board of Trustees of the Leland Stanford Junior University
>>>>>>> 06c44c9e
#
# See LICENSE for licensing terms.

##############################################################################
# Modules and declarations
##############################################################################

package Wallet::ACL;
require 5.006;

use strict;
use vars qw($VERSION);

use DBI;
use POSIX qw(strftime);

# This version should be increased on any code change to this module.  Always
# use two digits for the minor version with a leading zero if necessary so
# that it will sort properly.
$VERSION = '0.07';

##############################################################################
# Constructors
##############################################################################

# Initialize a new ACL from the database.  Verify that the ACL already exists
# in the database and, if so, return a new blessed object.  Stores the ACL ID
# and the database handle to use for future operations.  If the object
# doesn't exist, throws an exception.
sub new {
    my ($class, $id, $schema) = @_;
    my (%search, $data, $name);
    if ($id =~ /^\d+\z/) {
        $search{ac_id} = $id;
    } else {
        $search{ac_name} = $id;
    }
    eval {
        $data = $schema->resultset('Acl')->find (\%search);
    };
    if ($@) {
        die "cannot search for ACL $id: $@\n";
    } elsif (not defined $data) {
        die "ACL $id not found\n";
    }
    my $self = {
        schema  => $schema,
        id      => $data->ac_id,
        name    => $data->ac_name,
    };
    bless ($self, $class);
    return $self;
}

# Create a new ACL in the database with the given name and return a new
# blessed ACL object for it.  Stores the database handle to use and the ID of
# the newly created ACL in the object.  On failure, throws an exception.
sub create {
    my ($class, $name, $schema, $user, $host, $time) = @_;
    if ($name =~ /^\d+\z/) {
        die "ACL name may not be all numbers\n";
    }
    $time ||= time;
    my $id;
    eval {
        my $guard = $schema->txn_scope_guard;

        # Create the new record.
        my %record = (ac_name => $name);
        my $acl = $schema->resultset('Acl')->create (\%record);
        $id = $acl->ac_id;
        die "unable to retrieve new ACL ID" unless defined $id;

        # Add to the history table.
        my $date = strftime ('%Y-%m-%d %T', localtime $time);
        %record = (ah_acl    => $id,
                   ah_action => 'create',
                   ah_by     => $user,
                   ah_from   => $host,
                   ah_on     => $date);
        my $history = $schema->resultset('AclHistory')->create (\%record);
        die "unable to create new history entry" unless defined $history;

        $guard->commit;
    };
    if ($@) {
        die "cannot create ACL $name: $@\n";
    }
    my $self = {
        schema => $schema,
        id     => $id,
        name   => $name,
    };
    bless ($self, $class);
    return $self;
}

##############################################################################
# Utility functions
##############################################################################

# Set or return the error stashed in the object.
sub error {
    my ($self, @error) = @_;
    if (@error) {
        my $error = join ('', @error);
        chomp $error;
        1 while ($error =~ s/ at \S+ line \d+\.?\z//);
        $self->{error} = $error;
    }
    return $self->{error};
}

# Returns the ID of an ACL.
sub id {
    my ($self) = @_;
    return $self->{id};
}

# Returns the name of the ACL.
sub name {
    my ($self)= @_;
    return $self->{name};
}

# Given an ACL scheme, return the mapping to a class by querying the
# database, or undef if no mapping exists.  Also load the relevant module.
sub scheme_mapping {
    my ($self, $scheme) = @_;
    my $class;
    eval {
        my %search = (as_name => $scheme);
        my $scheme_rec = $self->{schema}->resultset('AclScheme')
            ->find (\%search);
        $class = $scheme_rec->as_class;
    };
    if ($@) {
        $self->error ($@);
        return;
    }
    if (defined $class) {
        eval "require $class";
        if ($@) {
            $self->error ($@);
            return;
        }
    }
    return $class;
}

# Record a change to an ACL.  Takes the type of change, the scheme and
# identifier of the entry, and the trace information (user, host, and time).
# This function does not commit and does not catch exceptions.  It should
# normally be called as part of a larger transaction that implements the
# change and should be committed with that change.
sub log_acl {
    my ($self, $action, $scheme, $identifier, $user, $host, $time) = @_;
    unless ($action =~ /^(add|remove)\z/) {
        die "invalid history action $action";
    }
    my %record = (ah_acl        => $self->{id},
                  ah_action     => $action,
                  ah_scheme     => $scheme,
                  ah_identifier => $identifier,
                  ah_by         => $user,
                  ah_from       => $host,
                  ah_on         => strftime ('%Y-%m-%d %T', localtime $time));
    $self->{schema}->resultset('AclHistory')->create (\%record);
}

##############################################################################
# ACL manipulation
##############################################################################

# Changes the human-readable name of the ACL.  Note that this operation is not
# logged since it isn't a change to any of the data stored in the wallet.
# Returns true on success, false on failure.
sub rename {
    my ($self, $name) = @_;
    if ($name =~ /^\d+\z/) {
        $self->error ("ACL name may not be all numbers");
        return;
    }
    eval {
        my $guard = $self->{schema}->txn_scope_guard;
        my %search = (ac_id => $self->{id});
        my $acls = $self->{schema}->resultset('Acl')->find (\%search);
        $acls->ac_name ($name);
        $acls->update;
        $guard->commit;
    };
    if ($@) {
        $self->error ("cannot rename ACL $self->{id} to $name: $@");
        return;
    }
    $self->{name} = $name;
    return 1;
}

# Destroy the ACL, deleting it out of the database.  Returns true on success,
# false on failure.
#
# Checks to ensure that the ACL is not referenced anywhere in the database,
# since we may not have referential integrity enforcement.  It's not clear
# that this is the right place to do this; it's a bit of an abstraction
# violation, since it's a query against the object table.
sub destroy {
    my ($self, $user, $host, $time) = @_;
    $time ||= time;
    eval {
<<<<<<< HEAD
        my $sql = 'select ob_type, ob_name from objects where ob_owner = ?
            or ob_acl_get = ? or ob_acl_store = ? or ob_acl_show = ? or
            ob_acl_destroy = ? or ob_acl_flags = ?';
        my $sth = $self->{dbh}->prepare ($sql);
        $sth->execute (($self->{id}) x 6);
        my $entry = $sth->fetchrow_arrayref;
        if (defined $entry) {
            die "ACL in use by $entry->[0]:$entry->[1]";
        }
        $sql = 'delete from acl_entries where ae_id = ?';
        $self->{dbh}->do ($sql, undef, $self->{id});
        $sql = 'delete from acls where ac_id = ?';
        $self->{dbh}->do ($sql, undef, $self->{id});
        $sql = "insert into acl_history (ah_acl, ah_action, ah_by, ah_from,
            ah_on) values (?, 'destroy', ?, ?, ?)";
        $self->{dbh}->do ($sql, undef, $self->{id}, $user, $host, $time);
        $self->{dbh}->commit;
=======
        my $guard = $self->{schema}->txn_scope_guard;

        # Make certain no one is using the ACL.
        my @search = ({ ob_owner       => $self->{id} },
                      { ob_acl_get     => $self->{id} },
                      { ob_acl_store   => $self->{id} },
                      { ob_acl_show    => $self->{id} },
                      { ob_acl_destroy => $self->{id} },
                      { ob_acl_flags   => $self->{id} });
        my @entries = $self->{schema}->resultset('Object')->search (\@search);
        if (@entries) {
            my ($entry) = @entries;
            die "ACL in use by ".$entry->ob_type.":".$entry->ob_name;
        }

        # Delete any entries (there may or may not be any).
        my %search = (ae_id => $self->{id});
        @entries = $self->{schema}->resultset('AclEntry')->search(\%search);
        for my $entry (@entries) {
            $entry->delete;
        }

        # There should definitely be an ACL record to delete.
        %search = (ac_id => $self->{id});
        my $entry = $self->{schema}->resultset('Acl')->find(\%search);
        $entry->delete if defined $entry;

        # Create new history line for the deletion.
        my %record = (ah_acl => $self->{id},
                      ah_action => 'destroy',
                      ah_by     => $user,
                      ah_from   => $host,
                      ah_on     => $time);
        $self->{schema}->resultset('AclHistory')->create (\%record);
        $guard->commit;
>>>>>>> 06c44c9e
    };
    if ($@) {
        $self->error ("cannot destroy ACL $self->{id}: $@");
        return;
    }
    return 1;
}

##############################################################################
# ACL entry manipulation
##############################################################################

# Add an ACL entry to this ACL.  Returns true on success and false on failure.
sub add {
    my ($self, $scheme, $identifier, $user, $host, $time) = @_;
    $time ||= time;
    unless ($self->scheme_mapping ($scheme)) {
        $self->error ("unknown ACL scheme $scheme");
        return;
    }
    eval {
        my $guard = $self->{schema}->txn_scope_guard;
        my %record = (ae_id         => $self->{id},
                      ae_scheme     => $scheme,
                      ae_identifier => $identifier);
        my $entry = $self->{schema}->resultset('AclEntry')->create (\%record);
        $self->log_acl ('add', $scheme, $identifier, $user, $host, $time);
        $guard->commit;
    };
    if ($@) {
        $self->error ("cannot add $scheme:$identifier to $self->{id}: $@");
        return;
    }
    return 1;
}

# Remove an ACL entry to this ACL.  Returns true on success and false on
# failure.  Detect the case where no such row exists before doing the delete
# so that we can provide a good error message.
sub remove {
    my ($self, $scheme, $identifier, $user, $host, $time) = @_;
    $time ||= time;
    eval {
        my $guard = $self->{schema}->txn_scope_guard;
        my %search = (ae_id         => $self->{id},
                      ae_scheme     => $scheme,
                      ae_identifier => $identifier);
        my $entry = $self->{schema}->resultset('AclEntry')->find (\%search);
        unless (defined $entry) {
            die "entry not found in ACL\n";
        }
        $entry->delete;
        $self->log_acl ('remove', $scheme, $identifier, $user, $host, $time);
        $guard->commit;
    };
    if ($@) {
        my $entry = "$scheme:$identifier";
        $self->error ("cannot remove $entry from $self->{id}: $@");
        return;
    }
    return 1;
}

##############################################################################
# ACL checking
##############################################################################

# List all of the entries in an ACL.  Returns an array of tuples, each of
# which contains a scheme and identifier, or an array containing undef on
# error.  Sets the internal error string on error.
sub list {
    my ($self) = @_;
    undef $self->{error};
    my @entries;
    eval {
        my $guard = $self->{schema}->txn_scope_guard;
        my %search = (ae_id => $self->{id});
        my @entry_recs = $self->{schema}->resultset('AclEntry')
            ->search (\%search);
        for my $entry (@entry_recs) {
            push (@entries, [ $entry->ae_scheme, $entry->ae_identifier ]);
        }
        $guard->commit;
    };
    if ($@) {
        $self->error ("cannot retrieve ACL $self->{id}: $@");
        return;
    } else {
        return @entries;
    }
}

# Return as a string a human-readable description of an ACL, including its
# membership.  This method is only for human-readable output; use the list()
# method if you are using the results in other code.  Returns undef on
# failure.
sub show {
    my ($self) = @_;
    my @entries = $self->list;
    if (not @entries and $self->error) {
        return;
    }
    my $name = $self->name;
    my $id = $self->id;
    my $output = "Members of ACL $name (id: $id) are:\n";
    for my $entry (sort { $$a[0] cmp $$b[0] or $$a[1] cmp $$b[1] } @entries) {
        my ($scheme, $identifier) = @$entry;
        $output .= "  $scheme $identifier\n";
    }
    return $output;
}

# Return as a string the history of an ACL.  Returns undef on failure.
sub history {
    my ($self) = @_;
    my $output = '';
    eval {
        my $guard = $self->{schema}->txn_scope_guard;
        my %search  = (ah_acl => $self->{id});
        my %options = (order_by => 'ah_on');
        my @data = $self->{schema}->resultset('AclHistory')
            ->search (\%search, \%options);
        for my $data (@data) {
            $output .= sprintf ("%s %s  ", $data->ah_on->ymd,
                                $data->ah_on->hms);
            if ($data->ah_action eq 'add' || $data->ah_action eq 'remove') {
                $output .= sprintf ("%s %s %s", $data->ah_action,
                                    $data->ah_scheme, $data->ah_identifier);
            } else {
                $output .= $data->ah_action;
            }
            $output .= sprintf ("\n    by %s from %s\n", $data->ah_by,
                                $data->ah_from);
        }
        $guard->commit;
    };
    if ($@) {
        $self->error ("cannot read history for $self->{id}: $@");
        return;
    }
    return $output;
}

# Given a principal, a scheme, and an identifier, check whether that ACL
# scheme and identifier grant access to that principal.  Return 1 if access
# was granted, 0 if access was deined, and undef on some error.  On error, the
# error message is also added to the check_errors variable.  This method is
# internal to the class.
#
# Maintain ACL verifiers for all schemes we've seen in the local %verifier
# hash so that we can optimize repeated ACL checks.
{
    my %verifier;
    sub check_line {
        my ($self, $principal, $scheme, $identifier) = @_;
        unless ($verifier{$scheme}) {
            my $class = $self->scheme_mapping ($scheme);
            unless ($class) {
                push (@{ $self->{check_errors} }, "unknown scheme $scheme");
                return;
            }
            $verifier{$scheme} = $class->new;
            unless (defined $verifier{$scheme}) {
                push (@{ $self->{check_errors} }, "cannot verify $scheme");
                return;
            }
        }
        my $result = ($verifier{$scheme})->check ($principal, $identifier);
        if (not defined $result) {
            push (@{ $self->{check_errors} }, ($verifier{$scheme})->error);
            return;
        } else {
            return $result;
        }
    }
}

# Given a principal, check whether it should be granted access according to
# this ACL.  Returns 1 if access was granted, 0 if access was denied, and
# undef on some error.  Errors from ACL verifiers do not cause an error
# return, but are instead accumulated in the check_errors variable returned by
# the check_errors() method.
sub check {
    my ($self, $principal) = @_;
    unless ($principal) {
        $self->error ('no principal specified');
        return;
    }
    my @entries = $self->list;
    return if (not @entries and $self->error);
    my %verifier;
    $self->{check_errors} = [];
    for my $entry (@entries) {
        my ($scheme, $identifier) = @$entry;
        my $result = $self->check_line ($principal, $scheme, $identifier);
        return 1 if $result;
    }
    return 0;
}

# Returns the errors from the last ACL verification as an array in array
# context or as a string with newlines after each error in a scalar context.
sub check_errors {
    my ($self) = @_;
    my @errors;
    if ($self->{check_errors}) {
        @errors = @{ $self->{check_errors} };
    }
    return wantarray ? @errors : join ("\n", @errors, '');
}

1;
__END__

##############################################################################
# Documentation
##############################################################################

=head1 NAME

Wallet::ACL - Implementation of ACLs in the wallet system

=for stopwords
<<<<<<< HEAD
ACL DBH metadata HOSTNAME DATETIME timestamp Allbery
=======
ACL DBH metadata HOSTNAME DATETIME timestamp Allbery verifier verifiers
>>>>>>> 06c44c9e

=head1 SYNOPSIS

    my $acl = Wallet::ACL->create ('group:sysadmin');
    $acl->rename ('group:unix');
    $acl->add ('krb5', 'alice@EXAMPLE.COM', $admin, $host);
    $acl->add ('krb5', 'bob@EXAMPLE.COM', $admin, $host);
    if ($acl->check ($user)) {
        print "Permission granted\n";
        warn scalar ($acl->check_errors) if $acl->check_errors;
    }
    $acl->remove ('krb5', 'bob@EXAMPLE.COM', $admin, $host);
    my @entries = $acl->list;
    my $summary = $acl->show;
    my $history = $acl->history;
    $acl->destroy ($admin, $host);

=head1 DESCRIPTION

Wallet::ACL implements the ACL system for the wallet: the methods to
create, find, rename, and destroy ACLs; the methods to add and remove
entries from an ACL; and the methods to list the contents of an ACL and
check a principal against it.

An ACL is a list of zero or more ACL entries, each of which consists of a
scheme and an identifier.  Each scheme is associated with a verifier
module that checks Kerberos principals against identifiers for that scheme
and returns whether the principal should be permitted access by that
identifier.  The interpretation of the identifier is entirely left to the
scheme.  This module maintains the ACLs and dispatches check operations to
the appropriate verifier module.

Each ACL is identified by a human-readable name and a persistent unique
numeric identifier.  The numeric identifier (ID) should be used to refer
to the ACL so that it can be renamed as needed without breaking external
references.

=head1 CLASS METHODS

=over 4

=item new(ACL, SCHEMA)

Instantiate a new ACL object with the given ACL ID or name.  Takes the
Wallet::Schema object to use for retrieving metadata from the wallet
database.  Returns a new ACL object if the ACL was found and throws an
exception if it wasn't or on any other error.

=item create(NAME, SCHEMA, PRINCIPAL, HOSTNAME [, DATETIME])

Similar to new() in that it instantiates a new ACL object, but instead of
finding an existing one, creates a new ACL record in the database with the
given NAME.  NAME must not be all-numeric, since that would conflict with
the automatically assigned IDs.  Returns the new object on success and
throws an exception on failure.  PRINCIPAL, HOSTNAME, and DATETIME are
stored as history information.  PRINCIPAL should be the user who is
creating the ACL.  If DATETIME isn't given, the current time is used.

=back

=head1 INSTANCE METHODS

=over 4

=item add(SCHEME, INSTANCE, PRINCIPAL, HOSTNAME [, DATETIME])

Add the given ACL entry (given by SCHEME and INSTANCE) to this ACL.
Returns true on success and false on failure.  On failure, the caller
should call error() to get the error message.  PRINCIPAL, HOSTNAME, and
DATETIME are stored as history information.  PRINCIPAL should be the user
who is adding the ACL entry.  If DATETIME isn't given, the current time is
used.

=item check(PRINCIPAL)

Checks whether the given PRINCIPAL should be allowed access given ACL.
Returns 1 if access was granted, 0 if access is declined, and undef on
error.  On error, the caller should call error() to get the error text.
Any errors found by the individual ACL verifiers can be retrieved by
calling check_errors().  Errors from individual ACL verifiers will not
result in an error return from check(); instead, the check will continue
with the next entry in the ACL.

check() returns success as soon as an entry in the ACL grants access to
PRINCIPAL.  There is no provision for negative ACLs or exceptions.

=item check_errors()

Return (as a list in array context and a string with newlines between
errors and at the end of the last error in scalar context) the errors, if
any, returned by ACL verifiers for the last check operation.  If there
were no errors from the last check() operation, returns the empty list in
array context and undef in scalar context.

=item destroy(PRINCIPAL, HOSTNAME [, DATETIME])

Destroys this ACL from the database.  Note that this will fail if the ACL
is still referenced by any object; the ACL must be removed from all
objects first.  Returns true on success and false on failure.  On failure,
the caller should call error() to get the error message.  PRINCIPAL,
HOSTNAME, and DATETIME are stored as history information.  PRINCIPAL
should be the user who is destroying the ACL.  If DATETIME isn't given,
the current time is used.

=item error()

Returns the error of the last failing operation or undef if no operations
have failed.  Callers should call this function to get the error message
after an undef return from any other instance method.

=item history()

Returns the human-readable history of this ACL.  Each action that changes
the ACL (not including changes to the name of the ACL) will be represented
by two lines.  The first line will have a timestamp of the change followed
by a description of the change, and the second line will give the user who
made the change and the host from which the change was made.  On failure,
returns undef, and the caller should call error() to get the error
message.

=item id()

Returns the numeric system-generated ID of this ACL.

=item list()

Returns all the entries of this ACL.  The return value will be a list of
references to pairs of scheme and identifier.  For example, for an ACL
containing two entries, both of scheme C<krb5> and with values
C<alice@EXAMPLE.COM> and C<bob@EXAMPLE.COM>, list() would return:

    ([ 'krb5', 'alice@EXAMPLE.COM' ], [ 'krb5', 'bob@EXAMPLE.COM' ])

Returns the empty list on failure.  To distinguish between this and the
ACL containing no entries, the caller should call error().  error() is
guaranteed to return the error message if there was an error and undef if
there was no error.

=item name()

Returns the human-readable name of this ACL.

=item remove(SCHEME, INSTANCE, PRINCIPAL, HOSTNAME [, DATETIME])

Remove the given ACL line (given by SCHEME and INSTANCE) from this ACL.
Returns true on success and false on failure.  On failure, the caller
should call error() to get the error message.  PRINCIPAL, HOSTNAME, and
DATETIME are stored as history information.  PRINCIPAL should be the user
who is removing the ACL entry.  If DATETIME isn't given, the current time
is used.

=item rename(NAME)

Rename this ACL.  This changes the name used for human convenience but not
the system-generated ACL ID that is used to reference this ACL.  The new
NAME must not be all-numeric, since that would conflict with
system-generated ACL IDs.  Returns true on success and false on failure.
On failure, the caller should call error() to get the error message.

Note that rename() operations are not logged in the ACL history.

=item show()

Returns a human-readable description of this ACL, including its
membership.  This method should only be used for display of the ACL to
humans.  Use the list(), name(), and id() methods instead to get ACL
information for use in other code.  On failure, returns undef, and the
caller should call error() to get the error message.

=back

=head1 SEE ALSO

Wallet::ACL::Base(3), wallet-backend(8)

This module is part of the wallet system.  The current version is
available from L<http://www.eyrie.org/~eagle/software/wallet/>.

=head1 AUTHOR

Russ Allbery <rra@stanford.edu>

=cut<|MERGE_RESOLUTION|>--- conflicted
+++ resolved
@@ -1,12 +1,8 @@
 # Wallet::ACL -- Implementation of ACLs in the wallet system.
 #
 # Written by Russ Allbery <rra@stanford.edu>
-<<<<<<< HEAD
-# Copyright 2007, 2008, 2010 Board of Trustees, Leland Stanford Jr. University
-=======
 # Copyright 2007, 2008, 2010, 2013
 #     The Board of Trustees of the Leland Stanford Junior University
->>>>>>> 06c44c9e
 #
 # See LICENSE for licensing terms.
 
@@ -217,25 +213,6 @@
     my ($self, $user, $host, $time) = @_;
     $time ||= time;
     eval {
-<<<<<<< HEAD
-        my $sql = 'select ob_type, ob_name from objects where ob_owner = ?
-            or ob_acl_get = ? or ob_acl_store = ? or ob_acl_show = ? or
-            ob_acl_destroy = ? or ob_acl_flags = ?';
-        my $sth = $self->{dbh}->prepare ($sql);
-        $sth->execute (($self->{id}) x 6);
-        my $entry = $sth->fetchrow_arrayref;
-        if (defined $entry) {
-            die "ACL in use by $entry->[0]:$entry->[1]";
-        }
-        $sql = 'delete from acl_entries where ae_id = ?';
-        $self->{dbh}->do ($sql, undef, $self->{id});
-        $sql = 'delete from acls where ac_id = ?';
-        $self->{dbh}->do ($sql, undef, $self->{id});
-        $sql = "insert into acl_history (ah_acl, ah_action, ah_by, ah_from,
-            ah_on) values (?, 'destroy', ?, ?, ?)";
-        $self->{dbh}->do ($sql, undef, $self->{id}, $user, $host, $time);
-        $self->{dbh}->commit;
-=======
         my $guard = $self->{schema}->txn_scope_guard;
 
         # Make certain no one is using the ACL.
@@ -271,7 +248,6 @@
                       ah_on     => $time);
         $self->{schema}->resultset('AclHistory')->create (\%record);
         $guard->commit;
->>>>>>> 06c44c9e
     };
     if ($@) {
         $self->error ("cannot destroy ACL $self->{id}: $@");
@@ -495,11 +471,7 @@
 Wallet::ACL - Implementation of ACLs in the wallet system
 
 =for stopwords
-<<<<<<< HEAD
-ACL DBH metadata HOSTNAME DATETIME timestamp Allbery
-=======
 ACL DBH metadata HOSTNAME DATETIME timestamp Allbery verifier verifiers
->>>>>>> 06c44c9e
 
 =head1 SYNOPSIS
 
